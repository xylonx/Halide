--- conflicted
+++ resolved
@@ -734,59 +734,13 @@
                 }
 
                 // The box to draw must be entirely on-screen
-                if (y < 0 || y >= frame_height ||
-                    x < 0 || x >= frame_width ||
-                    y + z - 1 < 0 || y + z - 1 >= frame_height ||
-                    x + z - 1 < 0 || x + z - 1 >= frame_width) {
+                if (y < 0 || y >= global.frame_size.y ||
+                    x < 0 || x >= global.frame_size.x ||
+                    y + z - 1 < 0 || y + z - 1 >= global.frame_size.y ||
+                    x + z - 1 < 0 || x + z - 1 >= global.frame_size.x) {
                     continue;
                 }
 
-<<<<<<< HEAD
-                    // The box to draw must be entirely on-screen
-                    if (y < 0 || y >= global.frame_size.y ||
-                        x < 0 || x >= global.frame_size.x ||
-                        y + z - 1 < 0 || y + z - 1 >= global.frame_size.y ||
-                        x + z - 1 < 0 || x + z - 1 >= global.frame_size.x) {
-                        continue;
-                    }
-
-                    // Stores are orange, loads are blue.
-                    uint32_t color = p.event == halide_trace_load ? 0xffffdd44 : 0xff44ddff;
-
-                    uint32_t image_color;
-                    bool update_image = false;
-
-                    // Update one or more of the color channels of the
-                    // image layer in case it's a store or a load from
-                    // the input.
-                    if (p.event == halide_trace_store ||
-                        fi.stats.num_realizations == 0 /* load from an input */) {
-                        update_image = true;
-                        // Get the old color, in case we're only
-                        // updating one of the color channels.
-                        image_color = buffers.image[global.frame_size.x * y + x];
-
-                        double value = p.get_value_as<double>(lane);
-
-                        // Normalize it.
-                        value = 255 * (value - fi.config.min) / (fi.config.max - fi.config.min);
-                        if (value < 0) value = 0;
-                        if (value > 255) value = 255;
-
-                        // Convert to 8-bit color.
-                        uint8_t int_value = (uint8_t)value;
-
-                        if (fi.config.color_dim < 0) {
-                            // Grayscale
-                            image_color = (int_value * 0x00010101) | 0xff000000;
-                        } else {
-                            // Color
-                            uint32_t channel = p.get_coord(fi.config.color_dim * p.type.lanes + lane);
-                            uint32_t mask = ~(255 << (channel * 8));
-                            image_color &= mask;
-                            image_color |= int_value << (channel * 8);
-                        }
-=======
                 // Stores are orange, loads are blue.
                 uint32_t color = p.event == halide_trace_load ? 0xffffdd44 : 0xff44ddff;
 
@@ -801,7 +755,7 @@
                     update_image = true;
                     // Get the old color, in case we're only
                     // updating one of the color channels.
-                    image_color = image[frame_width * y + x];
+                    image_color = buffers.image[global.frame_size.x * y + x];
 
                     double value = p.get_value_as<double>(lane);
 
@@ -820,28 +774,16 @@
                         uint32_t mask = ~(255 << (channel * 8));
                         image_color &= mask;
                         image_color |= int_value << (channel * 8);
->>>>>>> e2c9b4cf
                     }
                 }
 
-<<<<<<< HEAD
-                    // Draw the pixel
-                    for (int dy = 0; dy < fi.config.zoom; dy++) {
-                        for (int dx = 0; dx < fi.config.zoom; dx++) {
-                            int px = global.frame_size.x * (y + dy) + x + dx;
-                            buffers.anim[px] = color;
-                            if (update_image) {
-                                buffers.image[px] = image_color;
-                            }
-=======
                 // Draw the pixel
                 for (int dy = 0; dy < fi.config.zoom; dy++) {
                     for (int dx = 0; dx < fi.config.zoom; dx++) {
-                        int px = frame_width * (y + dy) + x + dx;
-                        anim[px] = color;
+                        int px = global.frame_size.x * (y + dy) + x + dx;
+                        buffers.anim[px] = color;
                         if (update_image) {
-                            image[px] = image_color;
->>>>>>> e2c9b4cf
+                            buffers.image[px] = image_color;
                         }
                     }
                 }
