--- conflicted
+++ resolved
@@ -4,19 +4,14 @@
 using namespace Halide;
 
 int main(int argc, char **argv) {
-<<<<<<< HEAD
     Target t = get_jit_target_from_environment();
     if (!t.has_gpu_feature()) {
-        printf("Not running test because no gpu target enabled\n");
-=======
-    if (!get_jit_target_from_environment().has_gpu_feature()) {
         printf("[SKIP] No GPU target enabled.\n");
->>>>>>> a5aa5741
         return 0;
     }
 
     if (t.has_feature(Target::OpenGLCompute)) {
-        printf("Skipping test for OpenGLCompute, as it does not support dynamically-sized shared memory\n");
+        printf("[SKIP] Skipping test for OpenGLCompute, as it does not support dynamically-sized shared memory\n");
         return 0;
     }
 
