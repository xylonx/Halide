--- conflicted
+++ resolved
@@ -123,50 +123,6 @@
         });
     }
 
-<<<<<<< HEAD
-    {
-        const int W = 5, H = 4, C = 3;
-
-        // Check for each value and for each element on Buffers where
-        // the shape doesn't fit into the buffer class.
-        auto b1 = Buffer<float, 2>::make_interleaved(W, H, C);
-
-        b1.fill(17.0f);
-
-        int count = 0;
-        b1.for_each_element([&](int x, int y, int c) {
-            count++;
-            b1(x, y, c) = x*100.0f + y*10.0f + c;
-        });
-        if (count != W * H * C) {
-            printf("Incorrect number of elements: %d\n", count);
-        }
-
-        // Assign to buffer when the source shape does not fit in the class
-        Buffer<float> b2 = b1;
-        b1.for_each_element([&](int x, int y, int c) {
-            float correct = x*100.0f + y*10.0f + c;
-            if (b1(x, y, c) != correct) {
-                printf("b1(%d, %d, %d) = %f instead of %f\n",
-                       x, y, c, b1(x, y, c), correct);
-            }
-        });
-
-        // Copy to a buffer where the destination shape does not fit in the class
-        auto b3 = Buffer<float, 0>::make_with_shape_of(b2);
-        b3.copy_from(b1);
-        b3.for_each_element([&](int x, int y, int c) {
-            float correct = x*100.0f + y*10.0f + c;
-            if (b3(x, y, c) != correct) {
-                printf("b3(%d, %d, %d) = %f instead of %f\n",
-                       x, y, c, b3(x, y, c), correct);
-            }
-        });
-    }
-
-
-=======
     printf("Success!\n");
->>>>>>> 5b78ba6a
     return 0;
 }