include(CheckCXXCompilerFlag)

add_executable(build_halide_h ../tools/build_halide_h.cpp)
add_executable(binary2cpp ../tools/binary2cpp.cpp)

if (MSVC)
  # disable irrelevant warnings
  target_compile_options(build_halide_h PUBLIC /wd4996)
  target_compile_options(binary2cpp PUBLIC /wd4996)
endif()

if (MSVC)
  # -g produces dwarf debugging info, which is not useful on windows
  #  (and fails to compile due to llvm bug 15393)
  set(RUNTIME_DEBUG_FLAG "")
else()
  set(RUNTIME_DEBUG_FLAG "-g")
endif()

if (HALIDE_SHARED_LIBRARY)
  add_definitions("-DHalide_SHARED")
  set(HALIDE_LIBRARY_TYPE SHARED)
else()
  set(HALIDE_LIBRARY_TYPE STATIC)
endif()

set(RUNTIME_CPP
  aarch64_cpu_features
  android_clock
  android_host_cpu_count
  android_io
  android_opengl_context
  android_tempfile
  arm_cpu_features
  buffer_t
  cache
  can_use_target
  cuda
  destructors
  device_interface
  errors
  fake_thread_pool
  float16_t
  gcd_thread_pool
  gpu_device_selection
  hexagon_host
  ios_io
  linux_clock
  linux_host_cpu_count
  linux_opengl_context
  matlab
  metadata
  metal
  metal_objc_arm
  metal_objc_x86
  mingw_math
  mips_cpu_features
  module_aot_ref_count
  module_jit_ref_count
  msan
  msan_stubs
  noos
  old_buffer_t
  opencl
  opengl
  openglcompute
  osx_clock
  osx_get_symbol
  osx_host_cpu_count
  osx_opengl_context
  posix_allocator
  posix_clock
  posix_error_handler
  posix_get_symbol
  posix_io
  posix_print
  posix_tempfile
  posix_threads
  powerpc_cpu_features
  profiler
  profiler_inlined
  qurt_allocator
  qurt_hvx
  runtime_api
  ssp
  thread_pool
  to_string
  tracing
  windows_clock
  windows_cuda
  windows_get_symbol
  windows_io
  windows_opencl
  windows_tempfile
  windows_threads
  write_debug_image
  x86_cpu_features
)

set (RUNTIME_LL
  aarch64
  arm
  arm_no_neon
  hvx_64
  hvx_128
  mips
  posix_math
  powerpc
  ptx_dev
  win32_math
  x86
  x86_avx
  x86_sse41
)
set (RUNTIME_BC
  compute_20
  compute_30
  compute_35
)

set(RUNTIME_DIR "${CMAKE_CURRENT_SOURCE_DIR}/runtime")
file(TO_NATIVE_PATH "${RUNTIME_DIR}/" NATIVE_RUNTIME_DIR)
file(TO_NATIVE_PATH "${CMAKE_CFG_INTDIR}/" NATIVE_INT_DIR)

# ./ seems to confuse cmake on linux
if("${NATIVE_INT_DIR}" STREQUAL "./")
  set(NATIVE_INT_DIR "")
endif()

# Commands to build initial module objects.
file(MAKE_DIRECTORY "${PROJECT_BINARY_DIR}/${PROJECT_NAME}.build")
set (CXX_WARNING_FLAGS -Wall -Werror -Wno-unused-function -Wcast-qual)
set (INITMOD_PREFIX "_initmod_")
set (ARCHS 32 64)
set(INITIAL_MODULES )

function(add_runtime_modules TARGET_RUNTIME_FILES TARGET_RUNTIME_DIR)
  foreach (i ${TARGET_RUNTIME_FILES} )
    foreach (j ${ARCHS} )
      IF (${j} EQUAL 32)
        IF (${i} MATCHES "windows_.*")
          # win32 uses the stdcall calling convention, which is x86-specific
          set(TARGET "i386-unknown-unknown-unknown")
        ELSE()
          # (The 'nacl' is a red herring. This is just a generic 32-bit little-endian target.)
          set(TARGET "le32-unknown-nacl-unknown")
        ENDIF()
      ELSE()
        # generic 64-bit code
        set(TARGET "le64-unknown-unknown-unknown")
      ENDIF()
      set(SOURCE "${TARGET_RUNTIME_DIR}${i}.cpp")
      set(LL_D "${PROJECT_BINARY_DIR}/${PROJECT_NAME}.build/${NATIVE_INT_DIR}initmod.${i}_${j}_debug.ll")
      set(LL "${PROJECT_BINARY_DIR}/${PROJECT_NAME}.build/${NATIVE_INT_DIR}initmod.${i}_${j}.ll")
      set(BC_D "${PROJECT_BINARY_DIR}/${PROJECT_NAME}.build/${NATIVE_INT_DIR}initmod.${i}_${j}_debug.bc")
      set(BC "${PROJECT_BINARY_DIR}/${PROJECT_NAME}.build/${NATIVE_INT_DIR}initmod.${i}_${j}.bc")
      set(INITMOD_D "${INITMOD_PREFIX}${i}_${j}_debug.cpp")
      set(INITMOD "${INITMOD_PREFIX}${i}_${j}.cpp")

      add_custom_command(OUTPUT "${LL_D}"
                         DEPENDS "${SOURCE}"
                         COMMAND ${CLANG} ${CXX_WARNING_FLAGS} ${RUNTIME_DEBUG_FLAG} -DDEBUG_RUNTIME -O3 -fno-ms-compatibility -ffreestanding -fno-blocks -fno-exceptions -fno-unwind-tables -m${j} -target "${TARGET}" "-I${TARGET_RUNTIME_DIR}" -DCOMPILING_HALIDE_RUNTIME "-DLLVM_VERSION=${LLVM_VERSION}" -DBITS_${j} -emit-llvm -S "${SOURCE}" -o "${LL_D}"
                         COMMENT "${SOURCE} -> ${LL_D}"
                         # Make sure that the output of this command also depends
                         # on the header files that ${SOURCE} uses
                         # FIXME: Only works for makefile generator
                         IMPLICIT_DEPENDS CXX "${SOURCE}"
                        )
      add_custom_command(OUTPUT "${LL}"
                         DEPENDS "${SOURCE}"
                         COMMAND ${CLANG} ${CXX_WARNING_FLAGS} -O3 -fno-ms-compatibility -ffreestanding -fno-blocks -fno-exceptions -fno-unwind-tables -m${j} -target "${TARGET}" "-I${TARGET_RUNTIME_DIR}" -DCOMPILING_HALIDE_RUNTIME "-DLLVM_VERSION=${LLVM_VERSION}" -DBITS_${j} -emit-llvm -S "${SOURCE}" -o "${LL}"
                         COMMENT "${SOURCE} -> ${LL}")

      add_custom_command(OUTPUT "${BC_D}"
                         DEPENDS "${LL_D}"
                         COMMAND "${LLVM_AS}" "${LL_D}" -o "${BC_D}"
                         COMMENT "${LL_D} -> ${BC_D}")
      add_custom_command(OUTPUT "${BC}"
                         DEPENDS "${LL}"
                         COMMAND "${LLVM_AS}" "${LL}" -o "${BC}"
                         COMMENT "${LL} -> ${BC}")

      add_custom_command(OUTPUT "${INITMOD_D}"
                         DEPENDS "${BC_D}"
<<<<<<< HEAD
                         COMMAND binary2cpp "${i}_${j}_debug" < "${BC_D}" > "${INITMOD_D}"
                         COMMENT "${BC_D} -> ${INITMOD_D}")
      add_custom_command(OUTPUT "${INITMOD}"
                         DEPENDS "${BC}"
                         COMMAND binary2cpp "${i}_${j}" < "${BC}" > "${INITMOD}"
=======
                         COMMAND binary2cpp "initmod_${i}_${j}_debug" < "${BC_D}" > "${INITMOD_D}"
                         COMMENT "${BC_D} -> ${INITMOD_D}")
      add_custom_command(OUTPUT "${INITMOD}"
                         DEPENDS "${BC}"
                         COMMAND binary2cpp "initmod_${i}_${j}" < "${BC}" > "${INITMOD}"
>>>>>>> 62db0384
                         COMMENT "${BC} -> ${INITMOD}")
      list(APPEND INITIAL_MODULES ${INITMOD})
      list(APPEND INITIAL_MODULES ${INITMOD_D})
    endforeach()
  endforeach()
  # This seems to be how you return values from functions in cmake.
  # I just threw up in my mouth a little.
  set(INITIAL_MODULES "${INITIAL_MODULES}" PARENT_SCOPE)
endfunction (add_runtime_modules)

add_runtime_modules("${RUNTIME_CPP}" "${NATIVE_RUNTIME_DIR}")

foreach (i ${RUNTIME_LL} )
  set(LL "${NATIVE_RUNTIME_DIR}${i}.ll")
  set(BC "${PROJECT_BINARY_DIR}/${PROJECT_NAME}.build/${NATIVE_INT_DIR}initmod.${i}.bc")
  set(INITMOD "${INITMOD_PREFIX}${i}.cpp")
  add_custom_command(OUTPUT "${BC}"
                     DEPENDS "${LL}"
                     COMMAND "${LLVM_AS}" "${LL}" -o "${BC}"
                     COMMENT "${LL} -> ${BC}")
  add_custom_command(OUTPUT "${INITMOD}"
                     DEPENDS "${BC}"
                     COMMAND binary2cpp "initmod_${i}_ll" < "${BC}" > "${INITMOD}"
                     COMMENT "${BC} -> ${INITMOD}")
  list(APPEND INITIAL_MODULES "${INITMOD}")
endforeach()
foreach (i ${RUNTIME_BC} )
  set(INITMOD "${INITMOD_PREFIX}ptx_${i}.cpp")
  add_custom_command(OUTPUT "${INITMOD}"
                     COMMAND binary2cpp "initmod_ptx_${i}_ll" < "${NATIVE_RUNTIME_DIR}nvidia_libdevice_bitcode/libdevice.${i}.10.bc" > "${INITMOD}"
                     COMMENT "Building initial module ptx_${i}..."
                     VERBATIM)
  list(APPEND INITIAL_MODULES "${INITMOD}")
endforeach()

add_custom_command(OUTPUT "${INITMOD_PREFIX}declarations.cpp"
  DEPENDS "${NATIVE_RUNTIME_DIR}HalideRuntime.h"
  COMMAND binary2cpp "initmod_declarations" < "${NATIVE_RUNTIME_DIR}HalideRuntime.h" > "${INITMOD_PREFIX}declarations.cpp"
  COMMENT "HalideRuntime.h -> ${INITMOD_PREFIX}declarations.cpp")
list(APPEND INITIAL_MODULES "${INITMOD_PREFIX}declarations.cpp")

set(HEADER_FILES
  AddImageChecks.h
  AddParameterChecks.h
  AllocationBoundsInference.h
  ApplySplit.h
  Argument.h
  Associativity.h
  BoundaryConditions.h
  Bounds.h
  BoundsInference.h
  Buffer.h
  CSE.h
  CanonicalizeGPUVars.h
  Closure.h
  CodeGen_ARM.h
  CodeGen_C.h
  CodeGen_GPU_Dev.h
  CodeGen_GPU_Host.h
  CodeGen_Hexagon.h
  CodeGen_LLVM.h
  CodeGen_MIPS.h
  CodeGen_OpenCL_Dev.h
  CodeGen_Metal_Dev.h
  CodeGen_OpenGL_Dev.h
  CodeGen_OpenGLCompute_Dev.h
  CodeGen_PowerPC.h
  CodeGen_PTX_Dev.h
  CodeGen_Posix.h
  CodeGen_X86.h
  ConciseCasts.h
  CPlusPlusMangle.h
  Debug.h
  DebugToFile.h
  DeepCopy.h
  Definition.h
  Deinterleave.h
  DeviceArgument.h
  DeviceInterface.h
  EarlyFree.h
  EliminateBoolVectors.h
  Error.h
  Expr.h
  ExprUsesVar.h
  Extern.h
  FastIntegerDivide.h
  FindCalls.h
  Float16.h
  Func.h
  Function.h
  FuseGPUThreadLoops.h
  FuzzFloatStores.h
  Generator.h
  HexagonOffload.h
  HexagonOptimize.h
  IR.h
  IREquality.h
  IRMatch.h
  IRMutator.h
  IROperator.h
  IRPrinter.h
  IRVisitor.h
  ImageParam.h
  Interval.h
  InjectHostDevBufferCopies.h
  InjectImageIntrinsics.h
  InjectOpenGLIntrinsics.h
  Inline.h
  InlineReductions.h
  IntegerDivisionTable.h
  Introspection.h
  IntrusivePtr.h
  JITModule.h
  LLVM_Output.h
  LLVM_Runtime_Linker.h
  Lambda.h
  Lerp.h
  LoopCarry.h
  Lower.h
  MainPage.h
  MatlabWrapper.h
  Memoization.h
  Module.h
  ModulusRemainder.h
  Monotonic.h
  ObjectInstanceRegistry.h
  OutputImageParam.h
  Outputs.h
  ParallelRVar.h
  Param.h
  Parameter.h
  PartitionLoops.h
  Pipeline.h
  Prefetch.h
  Profiling.h
  Qualify.h
  RDom.h
  Random.h
  RealizationOrder.h
  Reduction.h
  RemoveDeadAllocations.h
  RemoveTrivialForLoops.h
  RemoveUndef.h
  Schedule.h
  ScheduleFunctions.h
  Scope.h
  SelectGPUAPI.h
  Simplify.h
  SimplifySpecializations.h
  SkipStages.h
  SlidingWindow.h
  Solve.h
  SplitTuples.h
  StmtToHtml.h
  StorageFlattening.h
  StorageFolding.h
  Substitute.h
  Target.h
  Tracing.h
  TrimNoOps.h
  Tuple.h
  Type.h
  UnifyDuplicateLets.h
  UniquifyVariableNames.h
  UnrollLoops.h
  Util.h
  Var.h
  VaryingAttributes.h
  VectorizeLoops.h
  WrapCalls.h
  WrapExternStages.h
  runtime/HalideRuntime.h
  runtime/HalideBuffer.h
)

file(MAKE_DIRECTORY "${CMAKE_BINARY_DIR}/include")
file(TO_NATIVE_PATH "${CMAKE_BINARY_DIR}/include/" NATIVE_INCLUDE_PATH)
add_custom_command(OUTPUT "${CMAKE_BINARY_DIR}/include/Halide.h"
  COMMAND build_halide_h ${HEADER_FILES} > "${NATIVE_INCLUDE_PATH}Halide.h"
  WORKING_DIRECTORY "${CMAKE_CURRENT_LIST_DIR}"
  DEPENDS build_halide_h ${HEADER_FILES})

configure_file(runtime/HalideRuntime.h "${CMAKE_BINARY_DIR}/include" COPYONLY)
configure_file(runtime/HalideRuntimeCuda.h "${CMAKE_BINARY_DIR}/include" COPYONLY)
configure_file(runtime/HalideRuntimeHexagonHost.h "${CMAKE_BINARY_DIR}/include" COPYONLY)
configure_file(runtime/HalideRuntimeOpenCL.h "${CMAKE_BINARY_DIR}/include" COPYONLY)
configure_file(runtime/HalideRuntimeMetal.h "${CMAKE_BINARY_DIR}/include" COPYONLY)
configure_file(runtime/HalideRuntimeOpenGL.h "${CMAKE_BINARY_DIR}/include" COPYONLY)
configure_file(runtime/HalideRuntimeOpenGLCompute.h "${CMAKE_BINARY_DIR}/include" COPYONLY)
configure_file(runtime/HalideRuntimeQurt.h "${CMAKE_BINARY_DIR}/include" COPYONLY)
configure_file(runtime/HalideBuffer.h "${CMAKE_BINARY_DIR}/include" COPYONLY)


add_library(Halide ${HALIDE_LIBRARY_TYPE}
  AddImageChecks.cpp
  AddParameterChecks.cpp
  AlignLoads.cpp
  AllocationBoundsInference.cpp
  ApplySplit.cpp
  Associativity.cpp
  BoundaryConditions.cpp
  Bounds.cpp
  BoundsInference.cpp
  Buffer.cpp
  Closure.cpp
  CodeGen_ARM.cpp
  CodeGen_C.cpp
  CodeGen_GPU_Dev.cpp
  CodeGen_GPU_Host.cpp
  CodeGen_Hexagon.cpp
  CodeGen_Internal.cpp
  CodeGen_LLVM.cpp
  CodeGen_MIPS.cpp
  CodeGen_OpenCL_Dev.cpp
  CodeGen_Metal_Dev.cpp
  CodeGen_OpenGL_Dev.cpp
  CodeGen_OpenGLCompute_Dev.cpp
  CodeGen_PowerPC.cpp
  CodeGen_PTX_Dev.cpp
  CodeGen_Posix.cpp
  CodeGen_X86.cpp
  CPlusPlusMangle.cpp
  CSE.cpp
  CanonicalizeGPUVars.cpp
  Debug.cpp
  Debug.cpp
  DebugToFile.cpp
  DeepCopy.cpp
  Definition.cpp
  Deinterleave.cpp
  DeviceArgument.cpp
  DeviceInterface.cpp
  EarlyFree.cpp
  EliminateBoolVectors.cpp
  Error.cpp
  FastIntegerDivide.cpp
  FindCalls.cpp
  Float16.cpp
  Func.cpp
  Function.cpp
  FuseGPUThreadLoops.cpp
  FuzzFloatStores.cpp
  Generator.cpp
  HexagonOffload.cpp
  HexagonOptimize.cpp
  IR.cpp
  IREquality.cpp
  IRMatch.cpp
  IRMutator.cpp
  IROperator.cpp
  IRPrinter.cpp
  IRVisitor.cpp
  ImageParam.cpp
  Interval.cpp
  InjectHostDevBufferCopies.cpp
  InjectImageIntrinsics.cpp
  InjectOpenGLIntrinsics.cpp
  Inline.cpp
  InlineReductions.cpp
  IntegerDivisionTable.cpp
  Introspection.cpp
  JITModule.cpp
  LLVM_Output.cpp
  LLVM_Runtime_Linker.cpp
  Lerp.cpp
  LoopCarry.cpp
  Lower.cpp
  MatlabWrapper.cpp
  Memoization.cpp
  Module.cpp
  ModulusRemainder.cpp
  Monotonic.cpp
  ObjectInstanceRegistry.cpp
  OutputImageParam.cpp
  ParallelRVar.cpp
  Parameter.cpp
  PartitionLoops.cpp
  Pipeline.cpp
  PrintLoopNest.cpp
  Prefetch.cpp
  Profiling.cpp
  Qualify.cpp
  RDom.cpp
  Random.cpp
  RealizationOrder.cpp
  Reduction.cpp
  RemoveDeadAllocations.cpp
  RemoveTrivialForLoops.cpp
  RemoveUndef.cpp
  Schedule.cpp
  ScheduleFunctions.cpp
  SelectGPUAPI.cpp
  Simplify.cpp
  SimplifySpecializations.cpp
  SkipStages.cpp
  SlidingWindow.cpp
  Solve.cpp
  SplitTuples.cpp
  StmtToHtml.cpp
  StorageFlattening.cpp
  StorageFolding.cpp
  Substitute.cpp
  Target.cpp
  Tracing.cpp
  TrimNoOps.cpp
  Tuple.cpp
  Type.cpp
  UnifyDuplicateLets.cpp
  UniquifyVariableNames.cpp
  UnrollLoops.cpp
  Util.cpp
  Var.cpp
  VaryingAttributes.cpp
  VectorizeLoops.cpp
  WrapCalls.cpp
  WrapExternStages.cpp
  "${CMAKE_BINARY_DIR}/include/Halide.h"
  ${HEADER_FILES}
  ${INITIAL_MODULES}
)

if (WIN32 AND NOT MSVC)
  set_target_properties(Halide PROPERTIES LINK_FLAGS "-Wl,--export-all-symbols")
endif()

# List of LLVM Components required
# This list will be appended to depending on the targets we need to support
# See the output of ``llvm-config --components`` for a list of possible components
set(LLVM_COMPONENTS mcjit;bitwriter;linker)
list(APPEND LLVM_COMPONENTS passes)

# Set definitions and compiler flags

# Note when PUBLIC or INTERFACE scope is used in target_compile_* then targets
# that link against the Halide library inherit those options and definitions
target_include_directories(Halide PRIVATE ${LLVM_INCLUDE_DIRS})
target_include_directories(Halide INTERFACE "${CMAKE_BINARY_DIR}/include")

# TODO: For targets we can link against even fewer libraries by specifying
# only the components we **REALLY** need (e.g. x86asmprinter;x86codegen rather than x86)
if (TARGET_X86)
  target_compile_definitions(Halide PRIVATE "-DWITH_X86=1")
  list(APPEND LLVM_COMPONENTS X86)
endif()

if (TARGET_ARM)
  target_compile_definitions(Halide PRIVATE "-DWITH_ARM=1")
  list(APPEND LLVM_COMPONENTS ARM)
endif()

if (TARGET_AARCH64)
  target_compile_definitions(Halide PRIVATE "-DWITH_AARCH64=1")
  list(APPEND LLVM_COMPONENTS AArch64)
endif()

if (TARGET_HEXAGON)
  target_compile_definitions(Halide PRIVATE "-DWITH_HEXAGON=1")
  list(APPEND LLVM_COMPONENTS Hexagon)
endif()

if (TARGET_MIPS)
  target_compile_definitions(Halide PRIVATE "-DWITH_MIPS=1")
  list(APPEND LLVM_COMPONENTS Mips)
endif()

if (TARGET_POWERPC)
  target_compile_definitions(Halide PRIVATE "-DWITH_POWERPC=1")
  list(APPEND LLVM_COMPONENTS PowerPC)
endif()

if (TARGET_PTX)
  target_compile_definitions(Halide PRIVATE "-DWITH_PTX=1")
  list(APPEND LLVM_COMPONENTS NVPTX)
endif()

if (TARGET_OPENCL)
  target_compile_definitions(Halide PRIVATE "-DWITH_OPENCL=1")
endif()

if (TARGET_OPENGL)
  target_compile_definitions(Halide PRIVATE "-DWITH_OPENGL=1")
endif()

if (TARGET_METAL)
  target_compile_definitions(Halide PRIVATE "-DWITH_METAL=1")
endif()

target_compile_definitions(Halide PRIVATE "-DLLVM_VERSION=${LLVM_VERSION}")
target_compile_definitions(Halide PRIVATE "-DCOMPILING_HALIDE")
target_compile_definitions(Halide PRIVATE ${LLVM_DEFINITIONS})
if (NOT LLVM_ENABLE_ASSERTIONS)
  target_compile_definitions(Halide PRIVATE NDEBUG)
endif()

if (MSVC)
  # Suppress some warnings
  # 4244: conversion, possible loss of data
  # 4267: conversion, possible loss of data
  # 4800: BOOL -> true or false
  # 4996: compiler encountered deprecated declaration
  target_compile_options(Halide PUBLIC /wd4244 /wd4267 /wd4800 /wd4996)
  # Injected from recent LLVM:
  target_compile_options(Halide PUBLIC /wd4141)  # 'inline' used more than once
  target_compile_options(Halide PUBLIC /wd4146)  # unary minus applied to unsigned type
  target_compile_options(Halide PUBLIC /wd4291)  # No matching operator delete found

  target_compile_definitions(Halide PUBLIC "-D_CRT_SECURE_NO_WARNINGS" "-D_SCL_SECURE_NO_WARNINGS")
  # To compile LLVM headers following was taken from LLVM CMake files:
  # Disable sized deallocation if the flag is supported. MSVC fails to compile
  # the operator new overload in LLVM/IR/Function.h and Instruction.h otherwise.
  # See LLVM PR: 23513 (https://llvm.org/bugs/show_bug.cgi?id=23513)
  check_cxx_compiler_flag("/WX /Zc:sizedDealloc-" SUPPORTS_SIZED_DEALLOC)
  if (SUPPORTS_SIZED_DEALLOC)
    target_compile_options(Halide PRIVATE "/Zc:sizedDealloc-")
  endif()
else()
  target_compile_options(Halide PUBLIC "-std=c++11") # Halide and its clients need to use C++11
  target_compile_options(Halide PUBLIC "-fno-rtti")
endif()

# Get the LLVM libraries we need
llvm_map_components_to_libnames(LIBS ${LLVM_COMPONENTS})

# When building a shared library the LLVM libraries will be
# embedded in the Halide library. When building a static library
# LLVM is not embedded but CMake knows that when building an executable
# against the Halide static library that it needs to link LLVM too so
# PRIVATE scope is the correct choice here.
target_link_libraries(Halide PRIVATE ${LIBS})

if (NOT MSVC)
  set(LLVM_CONFIG ${LLVM_TOOLS_BINARY_DIR}/llvm-config)
  execute_process(COMMAND "${LLVM_CONFIG}" --system-libs ${LLVM_COMPONENTS} OUTPUT_VARIABLE EXTRA_LIBS)
  string(STRIP EXTRA_LIBS "${EXTRA_LIBS}")
  string(REPLACE "-l" ";" EXTRA_LIBS "${EXTRA_LIBS}")
  string(REPLACE "\n" "" EXTRA_LIBS "${EXTRA_LIBS}")
  string(REPLACE " " "" EXTRA_LIBS "${EXTRA_LIBS}")
  target_link_libraries(Halide PUBLIC ${EXTRA_LIBS})
endif()

add_dependencies(Halide
  binary2cpp
  build_halide_h
)<|MERGE_RESOLUTION|>--- conflicted
+++ resolved
@@ -182,19 +182,11 @@
 
       add_custom_command(OUTPUT "${INITMOD_D}"
                          DEPENDS "${BC_D}"
-<<<<<<< HEAD
-                         COMMAND binary2cpp "${i}_${j}_debug" < "${BC_D}" > "${INITMOD_D}"
-                         COMMENT "${BC_D} -> ${INITMOD_D}")
-      add_custom_command(OUTPUT "${INITMOD}"
-                         DEPENDS "${BC}"
-                         COMMAND binary2cpp "${i}_${j}" < "${BC}" > "${INITMOD}"
-=======
                          COMMAND binary2cpp "initmod_${i}_${j}_debug" < "${BC_D}" > "${INITMOD_D}"
                          COMMENT "${BC_D} -> ${INITMOD_D}")
       add_custom_command(OUTPUT "${INITMOD}"
                          DEPENDS "${BC}"
                          COMMAND binary2cpp "initmod_${i}_${j}" < "${BC}" > "${INITMOD}"
->>>>>>> 62db0384
                          COMMENT "${BC} -> ${INITMOD}")
       list(APPEND INITIAL_MODULES ${INITMOD})
       list(APPEND INITIAL_MODULES ${INITMOD_D})
