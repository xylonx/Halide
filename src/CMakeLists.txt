--- conflicted
+++ resolved
@@ -345,12 +345,9 @@
   Image.cpp
   Debug.cpp
   InjectOpenGLIntrinsics.cpp
-<<<<<<< HEAD
-  Schedule.cpp
-=======
   InjectHostDevBufferCopies.cpp
   InjectSyncthreads.cpp
->>>>>>> ffe85277
+  Schedule.cpp
   "${CMAKE_BINARY_DIR}/include/Halide.h"
   ${HEADER_FILES})
 
