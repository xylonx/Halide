// Always use assert, even if llvm-config defines NDEBUG
#ifdef NDEBUG
#undef NDEBUG
#include <assert.h>
#define NDEBUG
#else
#include <assert.h>
#endif

#ifndef HALIDE_UTIL_H
#define HALIDE_UTIL_H

/** \file
 * Various utility functions used internally Halide. */

#include <vector>
#include <string>
#include <cstring>

// by default, the symbol EXPORT does nothing. In windows dll builds we can define it to __declspec(dllexport)
#if defined(_WIN32) && defined(Halide_SHARED)
#ifdef Halide_EXPORTS
#define EXPORT __declspec(dllexport)
#else
#define EXPORT __declspec(dllimport)
#endif
#else
#define EXPORT
#endif

// If we're in user code, we don't want certain functions to be inlined.
#if defined(COMPILING_HALIDE) || defined(BUILDING_PYTHON)
#define NO_INLINE
#else
#ifdef _WIN32
#define NO_INLINE __declspec(noinline)
#else
#define NO_INLINE __attribute__((noinline))
#endif
#endif

namespace Halide {
namespace Internal {

/** Build small vectors of up to 10 elements. If we used C++11 and
 * had vector initializers, this would not be necessary, but we
 * don't want to rely on C++11 support. */
//@{
template<typename T>
std::vector<T> vec(T a) {
    std::vector<T> v(1);
    v[0] = a;
    return v;
}

template<typename T>
std::vector<T> vec(T a, T b) {
    std::vector<T> v(2);
    v[0] = a;
    v[1] = b;
    return v;
}

template<typename T>
std::vector<T> vec(T a, T b, T c) {
    std::vector<T> v(3);
    v[0] = a;
    v[1] = b;
    v[2] = c;
    return v;
}

template<typename T>
std::vector<T> vec(T a, T b, T c, T d) {
    std::vector<T> v(4);
    v[0] = a;
    v[1] = b;
    v[2] = c;
    v[3] = d;
    return v;
}

template<typename T>
std::vector<T> vec(T a, T b, T c, T d, T e) {
    std::vector<T> v(5);
    v[0] = a;
    v[1] = b;
    v[2] = c;
    v[3] = d;
    v[4] = e;
    return v;
}

template<typename T>
std::vector<T> vec(T a, T b, T c, T d, T e, T f) {
    std::vector<T> v(6);
    v[0] = a;
    v[1] = b;
    v[2] = c;
    v[3] = d;
    v[4] = e;
    v[5] = f;
    return v;
}

template<typename T>
std::vector<T> vec(T a, T b, T c, T d, T e, T f, T g) {
    std::vector<T> v(7);
    v[0] = a;
    v[1] = b;
    v[2] = c;
    v[3] = d;
    v[4] = e;
    v[5] = f;
    v[6] = g;
    return v;
}

template<typename T>
std::vector<T> vec(T a, T b, T c, T d, T e, T f, T g, T h) {
    std::vector<T> v(8);
    v[0] = a;
    v[1] = b;
    v[2] = c;
    v[3] = d;
    v[4] = e;
    v[5] = f;
    v[6] = g;
    v[7] = h;
    return v;
}

template<typename T>
std::vector<T> vec(T a, T b, T c, T d, T e, T f, T g, T h, T i) {
    std::vector<T> v(9);
    v[0] = a;
    v[1] = b;
    v[2] = c;
    v[3] = d;
    v[4] = e;
    v[5] = f;
    v[6] = g;
    v[7] = h;
    v[8] = i;
    return v;
}

template<typename T>
std::vector<T> vec(T a, T b, T c, T d, T e, T f, T g, T h, T i, T j) {
    std::vector<T> v(10);
    v[0] = a;
    v[1] = b;
    v[2] = c;
    v[3] = d;
    v[4] = e;
    v[5] = f;
    v[6] = g;
    v[7] = h;
    v[8] = i;
    v[9] = j;
    return v;
}
// @}

/** Convert an integer to a string. */
EXPORT std::string int_to_string(int x);

/** An aggressive form of reinterpret cast used for correct type-punning. */
template<typename DstType, typename SrcType>
DstType reinterpret_bits(const SrcType &src) {
    assert(sizeof(SrcType) == sizeof(DstType));
    DstType dst;
    memcpy(&dst, &src, sizeof(SrcType));
    return dst;
}

/** Make a unique name for an object based on the name of the stack
 * variable passed in. If introspection isn't working or there are no
 * debug symbols, just uses unique_name with the given prefix. */
EXPORT std::string make_entity_name(void *stack_ptr, const std::string &type, char prefix);

/** Generate a unique name starting with the given character. It's
 * unique relative to all other calls to unique_name done by this
 * process. Not thread-safe. */
EXPORT std::string unique_name(char prefix);

/** Generate a unique name starting with the given string.  Not
 * thread-safe. */
EXPORT std::string unique_name(const std::string &name, bool user = true);

/** Test if the first string starts with the second string */
EXPORT bool starts_with(const std::string &str, const std::string &prefix);

/** Test if the first string ends with the second string */
EXPORT bool ends_with(const std::string &str, const std::string &suffix);

/** Replace all matches of the second string in the first string with the last string */
EXPORT std::string replace_all(std::string &str, const std::string &find, const std::string &replace);
    
/** Return the final token of the name string using the given delimiter. */
EXPORT std::string base_name(const std::string &name, char delim = '.');

<<<<<<< HEAD
#if __cplusplus > 199711L // C++11 arbitrary number of args support

template <typename T>
inline NO_INLINE void collect_args(std::vector<T> &collected_args) {
}

 template <typename T, typename T2>
inline NO_INLINE void collect_args(std::vector<T> &collected_args,
                                   T2 arg) {
    collected_args.push_back(arg);
}

template <typename T, typename T2, typename ...Args>
inline NO_INLINE void collect_args(std::vector<T> &collected_args,
                                   T2 arg, Args... args) {
    collected_args.push_back(arg);
    collect_args(collected_args, args...);
}

template <typename T1, typename T2, typename T3, typename T4 >
inline NO_INLINE void collect_paired_args(std::vector<std::pair<T1, T2>> &collected_args,
                                     T3 a1, T4 a2) {
    collected_args.push_back(std::make_pair<T1, T2>(a1, a2));
}

 template <typename T1, typename T2, typename T3, typename T4, typename ...Args>
inline NO_INLINE void collect_paired_args(std::vector<std::pair<T1, T2>> &collected_args,
                                   T3 a1, T4 a2, Args... args) {
    collected_args.push_back(std::make_pair<T1, T2>(a1, a2));
    collect_paired_args(collected_args, args...);
}

template<typename... T>
struct meta_and : std::true_type {};

template<typename T1, typename... Args>
struct meta_and<T1, Args...> : std::integral_constant<bool, T1::value && meta_and<Args...>::value> {};

template<typename To, typename... Args>
struct all_are_convertible : meta_and<std::is_convertible<Args, To>...> {};

#endif // C++11 arbitrary number of args support
=======
/** Split the source string using 'delim' as the divider. */
EXPORT std::vector<std::string> split_string(const std::string &source, const std::string &delim);
>>>>>>> 8a8d38a9

}
}

#endif<|MERGE_RESOLUTION|>--- conflicted
+++ resolved
@@ -200,7 +200,9 @@
 /** Return the final token of the name string using the given delimiter. */
 EXPORT std::string base_name(const std::string &name, char delim = '.');
 
-<<<<<<< HEAD
+/** Split the source string using 'delim' as the divider. */
+EXPORT std::vector<std::string> split_string(const std::string &source, const std::string &delim);
+
 #if __cplusplus > 199711L // C++11 arbitrary number of args support
 
 template <typename T>
@@ -243,10 +245,6 @@
 struct all_are_convertible : meta_and<std::is_convertible<Args, To>...> {};
 
 #endif // C++11 arbitrary number of args support
-=======
-/** Split the source string using 'delim' as the divider. */
-EXPORT std::vector<std::string> split_string(const std::string &source, const std::string &delim);
->>>>>>> 8a8d38a9
 
 }
 }
