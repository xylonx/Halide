--- conflicted
+++ resolved
@@ -35,12 +35,8 @@
 extern "C" {
 
 WEAK void halide_spawn_thread(void *user_context, void (*f)(void *), void *closure) {
-<<<<<<< HEAD
-    halide_error(user_context, "halide_spawn_thread not implemented on this platform");
-=======
     // We can't fake spawning a thread. Emit an error.
     halide_error(user_context, "halide_spawn_thread not implemented on this platform.");
->>>>>>> 73fcf0f6
 }
 
 WEAK void halide_mutex_cleanup(halide_mutex *mutex_arg) {
