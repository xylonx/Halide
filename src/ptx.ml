open Llvm
open Ir
open Ir_printer
open Util
open Cg_util
open Cg_llvm_util
open Ptx_dev
open Analysis

(* TODO: replace dbgprint references with dbg N calls *)
let dbgprint = false
let dump_mod = dbgprint && true

(* Function calling conventions for PTX, from <llvm/CallingConv.h>
 * For whatever reason, the official OCaml binding only exposes a few
 * CallingConv constants. *)
let ptx_kernel = 71
let ptx_device = 72

(* TODO: revisit this *)
let target_triple = ""

(*
type alloc = {
  count : expr;
  elem_size : expr;
  buf : llvalue; (* buffer_t* which holds this allocation *)
}
 *)

type state = {
  host_state : X86.state;
  buf_add : string -> llvalue -> unit;
  buf_remove : string -> unit;
  buf_get : string -> llvalue;
  buf_get_name : llvalue -> string;
  buf_dump : unit -> unit;
  dev_mod : llmodule;
  dev_state : Ptx_dev.state;
  (*
  (* map raw buffer host byte pointers to alloc descriptors *)
  (* alloc_info : (llvalue, alloc) Hashtbl.t; *)
  (* map buffer names - Pipeline or input Buffer args - to raw buffer host byte pointers *)
  bufs : (string, llvalue) Hashtbl.t;
  (* map buffer_t*'s to their names *)
  buf_names : (llvalue, string) Hashtbl.t;
  (* map raw host byte pointers (e.g. returned by Ptx.malloc) to buffer_t*s *)
  hostptr_buf : (llvalue, llvalue) Hashtbl.t;
   *)
}
type context = state cg_context

let pointer_size = 8

let start_state () =
  (* create separate device module *)
  let dev_ctx = create_context () in
  let dev_mod = create_module dev_ctx "<halide-device-ptx>" in
  (* set up module template *)
  Stdlib.init_module_ptx_dev dev_mod;

  (* create state to track buffer_ts *)
  let bufs = Hashtbl.create 10 in
  let buf_names = Hashtbl.create 10 in
  let buf_add n v =
    set_value_name (n ^ "_buf") v;
    Hashtbl.add bufs n v;
    Hashtbl.add buf_names v n
  and buf_get n =
    Hashtbl.find bufs n
    (* with Not_found -> failwith ("buffer " ^ n ^ " not found") *)
  and buf_get_name v =
    try Hashtbl.find buf_names v
    with Not_found -> failwith ("buffer " ^ (value_name v) ^ " not found")
  in
  let buf_remove n =
    let v = buf_get n in
    Hashtbl.remove bufs n;
    Hashtbl.remove buf_names v
  in
  let buf_dump () =
    Printf.eprintf "Ptx.state.buf_dump:\n%!";
    Hashtbl.iter (fun n v -> Printf.eprintf "  %s -> %!" n; dump_value v) bufs;
    Printf.eprintf "reverse map:\n%!";
    Hashtbl.iter (fun v n -> Printf.eprintf "  %!"; dump_value v; Printf.eprintf "    -> %s\n%!" n) buf_names;
  in
  
  {
    host_state = X86.start_state ();
    (* alloc_info = Hashtbl.create 10; *)
    buf_add = buf_add;
    buf_remove = buf_remove;
    buf_get = buf_get;
    buf_get_name = buf_get_name;
    buf_dump = buf_dump;
    dev_mod = dev_mod;
    dev_state = Ptx_dev.start_state ();
  }

(* Package up a context for the X86 codegen module.
 * The Cg_llvm closures (cg_expr, etc.) will still call back to *this* module,
 * with our own context, since they are closed over it at construction. *)
let host_context (con:context) = {
  c = con.c;
  m = con.m;
  b = con.b;
  cg_expr = con.cg_expr;
  cg_stmt = con.cg_stmt;
  cg_memref = con.cg_memref;
  sym_get = con.sym_get;
  sym_add = con.sym_add;
  sym_remove = con.sym_remove;
  dump_syms = con.dump_syms;
  arch_state = con.arch_state.host_state;
  arch_opts = con.arch_opts;
}

let init con = get_function con.m "__init"
let release con = get_function con.m "__release"
let free_buffer_func con = get_function con.m "__free_buffer"
let dev_malloc_if_missing con = get_function con.m "__dev_malloc_if_missing"
let copy_to_host_func con = get_function con.m "__copy_to_host"
let copy_to_dev_func con = get_function con.m "__copy_to_dev"
let dev_run con = get_function con.m "__dev_run"
let buffer_struct_type con = buffer_t con.m

let copy_to_host con buf =
  ignore (build_call (copy_to_host_func con) [| buf |] "" con.b)

let copy_to_dev con buf =
  ignore (build_call (copy_to_dev_func con) [| buf |] "" con.b)

(* TODO: generalize this pattern into an Analysis tool *)
let rec skip_simt_loops f base_case = function
  | For (name, base, width, ordered, body) when is_simt_var name ->
      base_case
  | s -> f s

let find_host_stores s =
  let rec recurse = function
    | Store (_, buf, _) ->
        StringSet.add buf StringSet.empty
    | s ->
        fold_children_in_stmt
          (fun _ -> StringSet.empty)
          (skip_simt_loops recurse StringSet.empty)
          StringSet.union
          s
  in
  skip_simt_loops recurse StringSet.empty s

let rec find_host_loads s =
  fold_children_in_stmt
    find_loads_in_expr
    (skip_simt_loops find_host_loads StringSet.empty)
    StringSet.union
    s

(* TODO: clean up and lift to cg_llvm_util *)
let set_buf_field buf name f v b =
  if verbosity > 2 then dbg "  set_field %s :=%!" (string_of_buffer_field f);
  (* dump_value v; *)
  let fptr = cg_buffer_field_ref buf f b in
  let fty = element_type (type_of fptr) in
  let v = match classify_type fty with
    | TypeKind.Integer ->
        if verbosity > 2 then dbg "  building const_intcast to %s of%!" (string_of_lltype fty);
        (* dump_value v; *)
        build_intcast v fty (name ^ "_field_type_cast") b
    | _ -> v
  in
  if verbosity > 2 then dbg "   ->%!"; (* dump_value fptr; *)
  ignore (build_store v fptr b)

let cg_expr (con:context) (expr:expr) =
  (* map base to x86 *)
  X86.cg_expr (host_context con) expr

let cg_dev_kernel con stmt =
  
  let const_zero = const_zero con.c in
  
  (* reset ptx_dev arch_state *)
  con.arch_state.dev_state.shared_mem_bytes := 0;
  con.arch_state.dev_state.first_block := true;

  (* extract bounds for block/thread loops for kernel launch *)
  let default_bounds = IntImm 1 in
  let rec extract_bounds var = function
    | For (name, base, width, ordered, body) when (base_name name) = var ->
        width
    | stmt -> fold_children_in_stmt
                (fun e -> IntImm 1)
                (extract_bounds var)
                (fun a b ->
                   if a = default_bounds then
                     b
                   else if b = default_bounds then
                     a
                   else
                     Bop(Max, a, b))
                stmt
  in

  let n_tid_x   = extract_bounds "threadidx" stmt in
  let n_tid_y   = extract_bounds "threadidy" stmt in
  let n_tid_z   = extract_bounds "threadidz" stmt in
  let n_blkid_x = extract_bounds "blockidx" stmt in
  let n_blkid_y = extract_bounds "blockidy" stmt in
  let n_blkid_z = extract_bounds "blockidz" stmt in

  dbg 2 "\ndev kernel root:\n%s\n\n%!" (string_of_stmt stmt);

  dbg 2 " PTX bounds: (%sx%sx%s) threads, (%sx%sx%s) blocks\n%!"
    (string_of_expr n_tid_x) (string_of_expr n_tid_y) (string_of_expr n_tid_z)
    (string_of_expr n_blkid_x) (string_of_expr n_blkid_y) (string_of_expr n_blkid_z);

  (*
  TODO:
   build closure args to kernel func
   create memcopies for all buffer args
   store closure args in CUDA args array
   set up closure symbols for kernel:
     arg vals from ordered params - closure args iteri
   compile kernel to PTX string
   launch kernel
     ntid, nctaid grid size
     args void* array --> = host-style closure structure?
   copy back? copy nothing back? what about .result?
  *)

  (*
   * Build the kernel for the device
   *)

  (* extract the symbols we need to package up and pass to the kernel *)
  let names_in_stmt = find_names_in_stmt StringSet.empty pointer_size stmt in
  let closure_vars = List.map fst (StringIntSet.elements names_in_stmt) in
  let closure_vals = List.map con.sym_get closure_vars in
  let closure_types = List.map type_of closure_vals in
  let closure_reads =
    List.filter
      (fun v -> StringSet.mem v (find_loads_in_stmt stmt))
      closure_vars
  in
  let closure_writes =
    List.filter
      (fun v -> StringSet.mem v (find_stores_in_stmt stmt))
      closure_vars
  in

  if dbgprint then begin
    Printf.eprintf "Closure args:\n%!";
    List.iter
      (fun (n,v) -> Printf.eprintf "  %s := %!" n; dump_value v)
      (List.combine closure_vars closure_vals);

    List.iter (Printf.eprintf "  - Load:  %s\n%!") closure_reads;
    List.iter (Printf.eprintf "  - Store: %s\n%!") closure_writes;
  end;

  (* grab ptx_dev state state *)
  let dev_mod = con.arch_state.dev_mod in
  let dev_ctx = module_context dev_mod in
  
  let dev_closure_types =
    List.map
      begin fun t ->
        match classify_type t with
          | TypeKind.Float   -> float_type dev_ctx
          | TypeKind.Integer -> integer_type dev_ctx (integer_bitwidth t)
          | TypeKind.Pointer -> raw_buffer_t dev_ctx
          | _ -> failwith "Trying to build PTX device closure with unsupported type"
      end
      closure_types
  in

  (* build kernel function *)
  let k = define_function
            "kernel"
            (function_type (void_type dev_ctx) (Array.of_list dev_closure_types))
            dev_mod
  in

  (* set value names for the kernel function *)
  List.iter
    (fun (n, v) -> set_value_name n v)
    (List.combine closure_vars (param_list k));

  let dev_b = builder_at_end dev_ctx (entry_block k) in

  (* TODO: create entry function *)
  (* TODO: build dev_syms symtab for closure args *)
  let dev_syms = Hashtbl.create 10 in (* TODO! *)
  List.iter
    (fun (n, v) -> Hashtbl.add dev_syms n v)
    (List.combine closure_vars (param_list k));
  
  (* TODO: just use Ptx_dev's codegen_entry, with Buffer and Scalar args as needed? Makes it harder to patch in arbitrary context/state info *)
  let module DevCg = Cg_llvm.CodegenForArch(Ptx_dev) in
  let dev_con = DevCg.make_cg_context dev_ctx dev_mod dev_b dev_syms con.arch_state.dev_state con.arch_opts in
  
  if dbgprint then dev_con.dump_syms ();
  
  dbg 2 "--- Starting PTX body codegen ---\n%!";

  (* TODO: codegen the main kernel *)
  ignore (Ptx_dev.cg_stmt dev_con stmt);
  ignore (build_ret_void dev_b);

  (* set calling convention to __global__ for PTX *)
  set_function_call_conv ptx_kernel k;

  (*
   * Set up the buffer args
   *)
  let closure_read_bufs = List.map con.arch_state.buf_get closure_reads in
  let closure_write_bufs = List.map con.arch_state.buf_get closure_writes in

  (* dev_malloc_if_missing *)
  List.iter
    begin fun buf -> ignore (
      build_call
        (dev_malloc_if_missing con)
        [| buf |]
        ""
        con.b
    ) end
    (closure_read_bufs @ closure_write_bufs);
  
  (* copy_to_dev *)
  List.iter
    (fun buf -> copy_to_dev con buf)
    closure_read_bufs;

  (*
   * Build the call from the host
   *)
  (* track this entrypoint in the PTX module by its uniquified function name *)
  let entry_name = value_name k in
  let entry_name_str = build_global_stringptr entry_name "__entry_name" con.b in

  dbg 2 "Kernel %s reads:\n  %s\nwrites:\n  %s\n"
    entry_name
    (String.concat ",\n  " closure_reads)
    (String.concat ",\n  " closure_writes);
  
  (* build the void* kernel args array *)
  let arg_t = pointer_type (i8_type con.c) in (* void* *)
  let cuArgsArr = build_alloca
                    (array_type arg_t (List.length closure_vars))
                    "cuArgs"
                    con.b in

  (* save closure args to cuArgsArr *)
  let closure_stack_vals =
    List.map
      begin fun (n,v) ->
        let v =
          (* grab the buffer_t if this is a buffer host ptr.
           * otherwise, pass the llvalue straight through. *)
          if (type_of v) = (raw_buffer_t con.c) then
            let buf = con.arch_state.buf_get n in
            cg_buffer_field buf DevPtr con.b
          else
            v
        in
        let ptr = build_alloca (type_of v) ((value_name v) ^ ".stack") con.b in
        ignore (build_store v ptr con.b);
        ptr
      end
      (List.combine closure_vars closure_vals)
  in
  Array.iteri
    begin fun i v ->
      let bits = build_bitcast v arg_t "" con.b in
      let ptr = build_gep cuArgsArr [| (ci con.c 0); (ci con.c i) |] "" con.b in
      ignore (build_store bits ptr con.b)
    end
    (Array.of_list closure_stack_vals);

  (* the basic launch args *)
  let launch_args = [
    entry_name_str;
    cg_expr con n_blkid_x; cg_expr con n_blkid_y; cg_expr con n_blkid_z;
    cg_expr con n_tid_x; cg_expr con n_tid_y; cg_expr con n_tid_z;
    const_int (i32_type con.c) !(con.arch_state.dev_state.shared_mem_bytes);
    build_gep cuArgsArr [| const_zero; const_zero |] "cuArgsArr" con.b;
  ] in

  let dev_run = dev_run con in
  dbg 2 "Building call to dev_run (%s) with args:\n%!" (string_of_lltype (type_of dev_run));
  List.iter (fun a -> dbg 2 "  %s\n%!" (string_of_lltype (type_of a))) launch_args;

  ignore (build_call dev_run (Array.of_list launch_args) "" con.b);

  (* mark dev_dirty *)
  List.iter2
    (fun buf name -> set_buf_field buf name DevDirty (ci con.c 1) con.b)
    closure_write_bufs closure_writes;

  (* Return an ignorable llvalue *)
  const_zero

let free (con:context) (name:string) host_cleanup ptr =
  if verbosity > 2 then dbg "Ptx.free %s\n%!" name;
  let buf = con.arch_state.buf_get name in
  ignore (build_call (free_buffer_func con) [| buf |] "" con.b);
  host_cleanup (host_context con)

let malloc con name count elem_size =
  dbg 2 "Ptx.malloc %s (%sx%s)\n%!" name (string_of_expr count) (string_of_expr elem_size);
  (* TODO: track malloc llvalue -> size (dynamic llvalue) mapping for cuda memcpy *)
  let (hostptr, host_cleanup) = X86.malloc (host_context con) name count elem_size in
  
  (* build a buffer_t to track this allocation *)
  let buf = build_alloca (buffer_struct_type con) ("malloc_" ^ name) con.b in
  let set_field f v = set_buf_field buf name f v con.b in

  let zero = const_zero con.c
  and one = ci con.c 1 in
  
  set_field HostPtr    hostptr;
  set_field DevPtr     zero;
  set_field HostDirty  zero;
  set_field DevDirty   zero;
  set_field (Extent 0) (cg_expr con count);
  set_field (Extent 1) one;
  set_field (Extent 2) one;
  set_field (Extent 3) one;
  set_field (Stride 0) one; 
  set_field (Stride 1) one;
  set_field (Stride 2) one;
  set_field (Stride 3) one;
  set_field (Min 0)    zero; 
  set_field (Min 1)    zero;
  set_field (Min 2)    zero;
  set_field (Min 3)    zero;
  set_field ElemSize  (cg_expr con elem_size);

  con.arch_state.buf_add name buf;

  (hostptr, fun con -> free con name host_cleanup hostptr)

let rec cg_stmt (con:context) stmt = match stmt with
  (* map topmost ParFor into PTX kernel invocation *)
  | For (name, base, width, ordered, body) when is_simt_var name ->
      cg_dev_kernel con stmt

  (* track dirty data in a pipeline *)
  | Allocate (name, ty, size, body) ->

      (* allocate buffer *)
      let elem_size = (IntImm ((bit_width ty)/8)) in 
      let (scratch, cleanup) = malloc con name size elem_size in

      (* push the symbol environment *)
      con.sym_add name scratch;

      (* build the body *)
      let res = cg_stmt con body in

      (* pop the symbol environment *)
      con.sym_remove name;

      (* free the scratch *)
      cleanup con;

      res

  | Pipeline (name, produce, update, consume) ->

      let cg_host_produce_writes body =
        (* mark host_dirty if writes by host in produce *)
        let host_writes = find_host_stores body in
        if StringSet.mem name host_writes then begin
          if verbosity > 2 then dbg "found host writes in produce of %s - marking host_dirty\n" name;
          let buf = con.arch_state.buf_get name in
          set_buf_field buf name HostDirty (ci con.c 1) con.b;
        end
        else
          if verbosity > 2 then dbg "NO host writes in produce of %s\n" name;
      in

      let cg_host_consume_reads body =
        (* copy_to_host if reads by host in consume *)
        let host_reads = find_host_loads consume in
        if StringSet.mem name host_reads then begin
          if verbosity > 2 then dbg "copy back host read of %s\n%!" name;
          let buf = con.arch_state.buf_get name in
          copy_to_host con buf
        end;
      in

      (* build the produce/initialize step *)
      ignore (cg_stmt con produce);
      (* mark host dirty if buffer written on host in produce *)
      ignore (cg_host_produce_writes produce);

      (* copy_to_host if host reads in update *)
      ignore (option_map cg_host_consume_reads update);
      (* codegen update *)
      ignore (option_map (cg_stmt con) update);
      (* mark host dirty if host writes in update *)
      ignore (option_map cg_host_produce_writes update);

      (* copy_to_host if host reads in consume *)
      ignore (cg_host_consume_reads consume);
      (* build the consumer *)
      let res = cg_stmt con consume in

      res

  (* map base to x86 *)
  | stmt -> X86.cg_stmt (host_context con) stmt

(*
 * Codegen the host calling module
 *)
let rec cg_entry c m codegen_entry make_cg_context e opts =
  (* load the template PTX host module *)
  (* this has inlined most of the X86 module, too, since we need its helpers for the host-side code *)
  Stdlib.init_module_ptx m;

  (* TODO: store functions strings, kernels, etc. in null-terminated global array,
   * which init() can walk at runtime?
   * Or just increment a global ref in this module? *)

  (* unpack entrypoint *)
  let (name, arglist, body) = e in

  (* build the buffer_t calling convention ("wrapper") directly, so we can 
   * access buffer_t params in our generated code *)
  let f = define_wrapper c m e in
  let init_bb = entry_block f in
  let body_bb = append_block c "body" f in
  let b = builder_at_end c body_bb in

  (* initialize our codegen state *)
  let state = start_state () in

  (* hang on to the buffer_ts from the wrapper *)
  List.iter
    (function
       | (Buffer nm), param ->
           state.buf_add nm param
       | _ -> ())
    (List.combine arglist (param_list f));

  (* initialize a symbol table with the params *)
  let param_syms = arg_symtab arglist (arg_var_vals arglist b) in

  (* DEBUG: log current context *)
  if dbgprint then begin
    state.buf_dump ();
    dump_syms param_syms;
  end;

  (* set up the cg context *)
  let con = make_cg_context c m b param_syms state opts in
  
  (* copy_to_host any buffers which are read by host code in the function *)
  let host_reads = find_host_loads body in
  List.iter
    (fun nm ->
      try
<<<<<<< HEAD
        if verbosity > 1 then dbg "Host reads %s\n%!" nm;
        dump_syms param_syms;
=======
        dbg 1 "Host reads %s\n%!" nm;
        if dbgprint then dump_syms param_syms;
>>>>>>> 760da820
        let buf = con.arch_state.buf_get nm in
        if verbosity > 1 then dbg "  copy_to_host at entrypoint\n%!";
        ignore (copy_to_host con buf);
      with Not_found -> ()
    )
    (StringSet.elements host_reads);

  (* codegen the actual function *)
  ignore (cg_stmt con body);

  (* release runtime resources before returning *)
  ignore (build_call (release con) [| |] "" b);

  (* return void from main *)
  ignore (build_ret_void b);

  (* dig up the device module, into which all the PTX codegen should have happened *)
  let dev_mod = con.arch_state.dev_mod in
  let dev_ctx = module_context dev_mod in

  if dump_mod then dump_module dev_mod;
  let ptx_src = Llutil.compile_module_to_string dev_mod in
  if verbosity > 2 then dbg "PTX:\n%s\n%!" ptx_src;
  (* log the PTX module to disk *)
  save_bc_to_file dev_mod "kernels.bc";
  with_file_out "kernels.ptx" (fun o -> Printf.fprintf o "%s%!" ptx_src);

  (* free memory *)
  dispose_module dev_mod;
  dispose_context dev_ctx;

  (* compile PTX source to a global string constant *)
  let ptx_src_str = build_global_stringptr ptx_src "__ptx_src" b in

  (* jump back to the start; init CUDA *)
  let b = builder_at_end c init_bb in
  ignore (build_call (init con) [| ptx_src_str |] "" b);
  ignore (build_br body_bb b);

  (* check on our result *)
  ignore (verify_cg m);
  if dump_mod then dump_module m;

  (* return the function we've built *)
  assert (name = (value_name f));
  f

let env =
  Environment.empty<|MERGE_RESOLUTION|>--- conflicted
+++ resolved
@@ -209,9 +209,9 @@
   let n_blkid_y = extract_bounds "blockidy" stmt in
   let n_blkid_z = extract_bounds "blockidz" stmt in
 
-  dbg 2 "\ndev kernel root:\n%s\n\n%!" (string_of_stmt stmt);
-
-  dbg 2 " PTX bounds: (%sx%sx%s) threads, (%sx%sx%s) blocks\n%!"
+  if verbosity > 2 then dbg "\ndev kernel root:\n%s\n\n%!" (string_of_stmt stmt);
+
+  if verbosity > 2 then dbg " PTX bounds: (%sx%sx%s) threads, (%sx%sx%s) blocks\n%!"
     (string_of_expr n_tid_x) (string_of_expr n_tid_y) (string_of_expr n_tid_z)
     (string_of_expr n_blkid_x) (string_of_expr n_blkid_y) (string_of_expr n_blkid_z);
 
@@ -302,7 +302,7 @@
   
   if dbgprint then dev_con.dump_syms ();
   
-  dbg 2 "--- Starting PTX body codegen ---\n%!";
+  if verbosity > 2 then dbg "--- Starting PTX body codegen ---\n%!";
 
   (* TODO: codegen the main kernel *)
   ignore (Ptx_dev.cg_stmt dev_con stmt);
@@ -340,7 +340,7 @@
   let entry_name = value_name k in
   let entry_name_str = build_global_stringptr entry_name "__entry_name" con.b in
 
-  dbg 2 "Kernel %s reads:\n  %s\nwrites:\n  %s\n"
+  if verbosity > 2 then dbg "Kernel %s reads:\n  %s\nwrites:\n  %s\n"
     entry_name
     (String.concat ",\n  " closure_reads)
     (String.concat ",\n  " closure_writes);
@@ -389,8 +389,8 @@
   ] in
 
   let dev_run = dev_run con in
-  dbg 2 "Building call to dev_run (%s) with args:\n%!" (string_of_lltype (type_of dev_run));
-  List.iter (fun a -> dbg 2 "  %s\n%!" (string_of_lltype (type_of a))) launch_args;
+  if verbosity > 2 then dbg "Building call to dev_run (%s) with args:\n%!" (string_of_lltype (type_of dev_run));
+  List.iter (fun a -> if verbosity > 2 then dbg "  %s\n%!" (string_of_lltype (type_of a))) launch_args;
 
   ignore (build_call dev_run (Array.of_list launch_args) "" con.b);
 
@@ -409,7 +409,7 @@
   host_cleanup (host_context con)
 
 let malloc con name count elem_size =
-  dbg 2 "Ptx.malloc %s (%sx%s)\n%!" name (string_of_expr count) (string_of_expr elem_size);
+  if verbosity > 2 then dbg "Ptx.malloc %s (%sx%s)\n%!" name (string_of_expr count) (string_of_expr elem_size);
   (* TODO: track malloc llvalue -> size (dynamic llvalue) mapping for cuda memcpy *)
   let (hostptr, host_cleanup) = X86.malloc (host_context con) name count elem_size in
   
@@ -564,13 +564,8 @@
   List.iter
     (fun nm ->
       try
-<<<<<<< HEAD
         if verbosity > 1 then dbg "Host reads %s\n%!" nm;
-        dump_syms param_syms;
-=======
-        dbg 1 "Host reads %s\n%!" nm;
         if dbgprint then dump_syms param_syms;
->>>>>>> 760da820
         let buf = con.arch_state.buf_get nm in
         if verbosity > 1 then dbg "  copy_to_host at entrypoint\n%!";
         ignore (copy_to_host con buf);
