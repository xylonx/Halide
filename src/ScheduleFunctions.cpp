#include "ScheduleFunctions.h"
#include "IROperator.h"
#include "Simplify.h"
#include "Substitute.h"
#include "ExprUsesVar.h"
#include "Var.h"
#include "Qualify.h"
#include "IRMutator.h"
#include "Target.h"
#include "Inline.h"
#include "CodeGen_GPU_Dev.h"
#include "IRPrinter.h"
#include "Func.h"
#include "ApplySplit.h"

namespace Halide {
namespace Internal {

using std::string;
using std::map;
using std::vector;
using std::pair;
using std::make_pair;
using std::set;

namespace {
// A structure representing a containing LetStmt, IfThenElse, or For
// loop. Used in build_provide_loop_nest below.
struct Container {
    enum Type {For, Let, If};
    Type type;
    // If it's a for loop, the index in the dims list.
    int dim_idx;
    string name;
    Expr value;
};
}

class ContainsImpureCall : public IRVisitor {
    using IRVisitor::visit;

    void visit(const Call *op) {
        if (!op->is_pure()) {
            result = true;
        } else {
            IRVisitor::visit(op);
        }
    }

public:
    bool result = false;
    ContainsImpureCall() {}
};

bool contains_impure_call(const Expr &expr) {
    ContainsImpureCall is_not_pure;
    expr.accept(&is_not_pure);
    return is_not_pure.result;
}

// Build a loop nest about a provide node using a schedule
Stmt build_provide_loop_nest_helper(string func_name,
                                    string prefix,
                                    const vector<string> &dims,
                                    const vector<Expr> &site,
                                    const vector<Expr> &values,
                                    const vector<Expr> &predicates,
                                    const Schedule &s,
                                    bool is_update) {


    // We'll build it from inside out, starting from a store node,
    // then wrapping it in for loops.

    // Make the (multi-dimensional multi-valued) store node.
    Stmt stmt = Provide::make(func_name, values, site);

    // A map of the dimensions for which we know the extent is a
    // multiple of some Expr. This can happen due to a bound, or
    // align_bounds directive, or if a dim comes from the inside
    // of a split.
    map<string, Expr> dim_extent_alignment;

    // First hunt through the bounds for them.
    for (const Bound &i : s.bounds()) {
        if (i.extent.defined()) {
            dim_extent_alignment[i.var] = i.extent;
        }
        if (i.modulus.defined()) {
            dim_extent_alignment[i.var] = i.modulus;
        }
    }
    // Then use any reduction domain.
    for (const ReductionVariable &i : s.rvars()) {
        dim_extent_alignment[i.var] = i.extent;
    }

    vector<Split> splits = s.splits();

    // Define the function args in terms of the loop variables using the splits
    for (const Split &split : splits) {
        vector<ApplySplitResult> splits_result = apply_split(split, is_update, prefix, dim_extent_alignment);

        for (const auto &res : splits_result) {
            if (res.is_substitution()) {
                stmt = substitute(res.name, res.value, stmt);
            } else if (res.is_let()) {
                stmt = LetStmt::make(res.name, res.value, stmt);
            } else {
                internal_assert(res.is_predicate());
                stmt = IfThenElse::make(res.value, stmt, Stmt());
            }
        }
    }

    // All containing lets and fors. Outermost first.
    vector<Container> nest;

    // Put the desired loop nest into the containers vector.
    for (int i = (int)s.dims().size() - 1; i >= 0; i--) {
        const Dim &dim = s.dims()[i];
        Container c = {Container::For, i, prefix + dim.var, Expr()};
        nest.push_back(c);
    }

    // Strip off the lets into the containers vector.
    while (const LetStmt *let = stmt.as<LetStmt>()) {
        Container c = {Container::Let, 0, let->name, let->value};
        nest.push_back(c);
        stmt = let->body;
    }

    // Put all the reduction domain predicates into the containers vector.
    int n_predicates = predicates.size();
    for (Expr pred : predicates) {
        pred = qualify(prefix, pred);
        Container c = {Container::If, 0, "", likely(pred)};
        nest.push_back(c);
    }

    // Resort the containers vector so that lets are as far outwards
    // as possible. Use reverse insertion sort. Start at the first letstmt.
    for (int i = (int)s.dims().size(); i < (int)nest.size() - n_predicates; i++) {
        // Only push up LetStmts.
        internal_assert(nest[i].value.defined());
        internal_assert(nest[i].type == Container::Let);

        for (int j = i-1; j >= 0; j--) {
            // Try to push it up by one.
            internal_assert(nest[j+1].value.defined());
            if (!expr_uses_var(nest[j+1].value, nest[j].name)) {
                std::swap(nest[j+1], nest[j]);
            } else {
                break;
            }
        }
    }

    // Sort the predicate guards so they are as far outwards as possible.
    for (int i = (int)nest.size() - n_predicates; i < (int)nest.size(); i++) {
        // Only push up LetStmts.
        internal_assert(nest[i].value.defined());
        internal_assert(nest[i].type == Container::If);

        // Cannot lift out the predicate guard if it contains call to non-pure function
        if (contains_impure_call(nest[i].value)) {
            continue;
        }

        for (int j = i-1; j >= 0; j--) {
            // Try to push it up by one.
            internal_assert(nest[j+1].value.defined());
            if (!expr_uses_var(nest[j+1].value, nest[j].name)) {
                std::swap(nest[j+1], nest[j]);
            } else {
                break;
            }
        }
    }

    // Rewrap the statement in the containing lets and fors.
    for (int i = (int)nest.size() - 1; i >= 0; i--) {
        if (nest[i].type == Container::Let) {
            internal_assert(nest[i].value.defined());
            stmt = LetStmt::make(nest[i].name, nest[i].value, stmt);
        } else if (nest[i].type == Container::If) {
            internal_assert(nest[i].value.defined());
            stmt = IfThenElse::make(nest[i].value, stmt, Stmt());
        } else {
            internal_assert(nest[i].type == Container::For);
            const Dim &dim = s.dims()[nest[i].dim_idx];
            Expr min = Variable::make(Int(32), nest[i].name + ".loop_min");
            Expr extent = Variable::make(Int(32), nest[i].name + ".loop_extent");
            stmt = For::make(nest[i].name, min, extent, dim.for_type, dim.device_api, stmt);
        }
    }

    // Define the bounds on the split dimensions using the bounds
    // on the function args. If it is a purify, we should use the bounds
    // from the dims instead.
    for (size_t i = splits.size(); i > 0; i--) {
        const Split &split = splits[i-1];

        vector<std::pair<string, Expr>> let_stmts = compute_loop_bounds_after_split(split, prefix);
        for (size_t j = 0; j < let_stmts.size(); j++) {
            stmt = LetStmt::make(let_stmts[j].first, let_stmts[j].second, stmt);
        }
    }

    // Define the bounds on the outermost dummy dimension.
    {
        string o = prefix + Var::outermost().name();
        stmt = LetStmt::make(o + ".loop_min", 0, stmt);
        stmt = LetStmt::make(o + ".loop_max", 0, stmt);
        stmt = LetStmt::make(o + ".loop_extent", 1, stmt);
    }

    // Define the loop mins and extents in terms of the mins and maxs produced by bounds inference
    for (const std::string &i : dims) {
        string var = prefix + i;
        Expr max = Variable::make(Int(32), var + ".max");
        Expr min = Variable::make(Int(32), var + ".min"); // Inject instance name here? (compute instance names during lowering)
        stmt = LetStmt::make(var + ".loop_extent",
                             (max + 1) - min,
                             stmt);
        stmt = LetStmt::make(var + ".loop_min", min, stmt);
        stmt = LetStmt::make(var + ".loop_max", max, stmt);
    }

    // Define the loop mins and extents for the reduction domain (if there is any)
    // in terms of the mins and maxs produced by bounds inference
    for (const ReductionVariable &rv : s.rvars()) {
        string p = prefix + rv.var;
        Expr rmin = Variable::make(Int(32), p + ".min");
        Expr rmax = Variable::make(Int(32), p + ".max");
        stmt = LetStmt::make(p + ".loop_min", rmin, stmt);
        stmt = LetStmt::make(p + ".loop_max", rmax, stmt);
        stmt = LetStmt::make(p + ".loop_extent", rmax - rmin + 1, stmt);
    }

    return stmt;
}

// Build a loop nest about a provide node using a schedule
Stmt build_provide_loop_nest(string func_name,
                             string prefix,
                             const vector<string> &dims,
                             const Definition &def,
                             bool is_update) {

    internal_assert(!is_update == def.is_init());

    // Default stored values
    vector<Expr> site(def.args().size());
    vector<Expr> values(def.values().size());
    for (size_t i = 0; i < values.size(); i++) {
        Expr v = def.values()[i];
        v = qualify(prefix, v);
        values[i] = v;
        debug(3) << "Value " << i << " = " << v << "\n";
    }

    // Default stored locations
    for (size_t i = 0; i < def.args().size(); i++) {
        Expr s = def.args()[i];
        s = qualify(prefix, s);
        site[i] = s;
        debug(3) << "Site " << i << " = " << s << "\n";
    }

    // Default schedule/values if there is no specialization
    Stmt stmt = build_provide_loop_nest_helper(
        func_name, prefix, dims, site, values, def.split_predicate(), def.schedule(), is_update);

    // Make any specialized copies
    const vector<Specialization> &specializations = def.specializations();
    for (size_t i = specializations.size(); i > 0; i--) {
        Expr c = specializations[i-1].condition;
        const Definition &s_def = specializations[i-1].definition;

        Stmt then_case =
            build_provide_loop_nest(func_name, prefix, dims, s_def, is_update);

        stmt = IfThenElse::make(c, then_case, stmt);
    }

    return stmt;
}

// Turn a function into a loop nest that computes it. It will
// refer to external vars of the form function_name.arg_name.min
// and function_name.arg_name.extent to define the bounds over
// which it should be realized. It will compute at least those
// bounds (depending on splits, it may compute more). This loop
// won't do any allocation.
Stmt build_produce(Function f, const Target &target) {

    if (f.has_extern_definition()) {
        // Call the external function

        // Build an argument list
        vector<Expr> extern_call_args;
        const vector<ExternFuncArgument> &args = f.extern_arguments();

        const string &extern_name = f.extern_function_name();

        vector<pair<string, Expr>> lets;

        // Iterate through all of the input args to the extern
        // function building a suitable argument list for the
        // extern function call.
        vector<Expr> buffers_to_annotate;
        vector<Expr> buffers_contents_to_annotate;
        for (const ExternFuncArgument &arg : args) {
            if (arg.is_expr()) {
                extern_call_args.push_back(arg.expr);
            } else if (arg.is_func()) {
                Function input(arg.func);
                for (int k = 0; k < input.outputs(); k++) {
                    string buf_name = input.name();
                    if (input.outputs() > 1) {
                        buf_name += "." + std::to_string(k);
                    }
                    buf_name += ".buffer";
                    Expr buffer = Variable::make(type_of<struct halide_buffer_t *>(), buf_name);
                    extern_call_args.push_back(buffer);
                    buffers_to_annotate.push_back(buffer);
                    buffers_contents_to_annotate.push_back(buffer);
                }
            } else if (arg.is_buffer()) {
                Buffer<> b = arg.buffer;
                Parameter p(b.type(), true, b.dimensions(), b.name());
                p.set_buffer(b);
                Expr buf = Variable::make(type_of<struct halide_buffer_t *>(), b.name() + ".buffer", p);
                extern_call_args.push_back(buf);
                buffers_to_annotate.push_back(buf);
                buffers_contents_to_annotate.push_back(buf);
            } else if (arg.is_image_param()) {
                Parameter p = arg.image_param;
                Expr buf = Variable::make(type_of<struct halide_buffer_t *>(), p.name() + ".buffer", p);
                extern_call_args.push_back(buf);
                // Do not annotate ImageParams: both the buffer_t itself,
                // and the contents it points to, should be filled by the caller;
                // if we mark it here, we might mask a missed initialization.
                // buffers_to_annotate.push_back(buf);
                // buffers_contents_to_annotate.push_back(buf);
            } else {
                internal_error << "Bad ExternFuncArgument type\n";
            }
        }

        // Grab the halide_buffer_t's representing the output. If the
        // store level matches the compute level, then we can use the
        // ones already injected by allocation bounds inference. If
        // it's the output to the pipeline then it will similarly be
        // in the symbol table.
        if (f.schedule().store_level() == f.schedule().compute_level()) {
            for (int j = 0; j < f.outputs(); j++) {
                string buf_name = f.name();
                if (f.outputs() > 1) {
                    buf_name += "." + std::to_string(j);
                }
                buf_name += ".buffer";
                Expr buffer = Variable::make(type_of<struct halide_buffer_t *>(), buf_name);
                extern_call_args.push_back(buffer);
                // Since this is a temporary, internal-only buffer, make sure it's marked.
                // (but not the contents! callee is expected to fill that in.)
                buffers_to_annotate.push_back(buffer);
            }
        } else {
            // Store level doesn't match compute level. Make an output
            // buffer just for this subregion.
            string stride_name = f.name();
            if (f.outputs() > 1) {
                stride_name += ".0";
            }
            string stage_name = f.name() + ".s0.";
            const vector<string> f_args = f.args();
            for (int j = 0; j < f.outputs(); j++) {

                vector<Expr> top_left;
                for (int k = 0; k < f.dimensions(); k++) {
                    string var = stage_name + f_args[k];
                    top_left.push_back(Variable::make(Int(32), var + ".min"));
                }
                Expr host_ptr = Call::make(f, top_left, j);
                host_ptr = Call::make(Handle(), Call::address_of, {host_ptr}, Call::Intrinsic);

                BufferBuilder builder;
                builder.host = host_ptr;
                builder.type = f.output_types()[j];
                builder.dimensions = f.dimensions();
                int k = 0;
                for (const string arg : f.args()) {
                    string var = stage_name + arg;
                    Expr min = Variable::make(Int(32), var + ".min");
                    Expr max = Variable::make(Int(32), var + ".max");
                    Expr stride = Variable::make(Int(32), stride_name + ".stride." + std::to_string(k++));
                    builder.mins.push_back(min);
                    builder.extents.push_back(max - min + 1);
                    builder.strides.push_back(stride);
                }
                Expr output_buffer_t = builder.build();

                string buf_name = f.name() + "." + std::to_string(j) + ".tmp_buffer";
                extern_call_args.push_back(Variable::make(type_of<struct halide_buffer_t *>(), buf_name));
                // Since this is a temporary, internal-only buffer, make sure it's marked.
                // (but not the contents! callee is expected to fill that in.)
                buffers_to_annotate.push_back(extern_call_args.back());
                lets.push_back(make_pair(buf_name, output_buffer_t));
            }
        }

        Stmt annotate;
        if (target.has_feature(Target::MSAN)) {
            // Mark the buffers as initialized before calling out.
            for (const auto &buffer: buffers_to_annotate) {
                // Return type is really 'void', but no way to represent that in our IR.
                // Precedent (from halide_print, etc) is to use Int(32) and ignore the result.
                Expr sizeof_buffer_t((uint64_t) sizeof(halide_buffer_t));
                Stmt mark_buffer = Evaluate::make(Call::make(Int(32), "halide_msan_annotate_memory_is_initialized", {buffer, sizeof_buffer_t}, Call::Extern));
                if (annotate.defined()) {
                    annotate = Block::make(annotate, mark_buffer);
                } else {
                    annotate = mark_buffer;
                }
            }
            for (const auto &buffer: buffers_contents_to_annotate) {
                // Return type is really 'void', but no way to represent that in our IR.
                // Precedent (from halide_print, etc) is to use Int(32) and ignore the result.
                Stmt mark_contents = Evaluate::make(Call::make(Int(32), "halide_msan_annotate_buffer_is_initialized", {buffer}, Call::Extern));
                if (annotate.defined()) {
                    annotate = Block::make(annotate, mark_contents);
                } else {
                    annotate = mark_contents;
                }
            }
        }

        // Make the extern call
<<<<<<< HEAD
        Expr e = Call::make(Int(32), extern_name, extern_call_args,
                            f.extern_definition_is_c_plus_plus() ? Call::ExternCPlusPlus : Call::Extern,
                            f.get_contents());
=======
        Expr e = f.make_call_to_extern_definition(extern_call_args, target);

        // Check if it succeeded
>>>>>>> 63749ed8
        string result_name = unique_name('t');
        Expr result = Variable::make(Int(32), result_name);
        Expr error = Call::make(Int(32), "halide_error_extern_stage_failed",
                                {extern_name, result}, Call::Extern);
        Stmt check = AssertStmt::make(EQ::make(result, 0), error);
        check = LetStmt::make(result_name, e, check);

        for (size_t i = 0; i < lets.size(); i++) {
            check = LetStmt::make(lets[i].first, lets[i].second, check);
        }

        if (annotate.defined()) {
            check = Block::make(annotate, check);
        }
        return check;
    } else {

        string prefix = f.name() + ".s0.";
        vector<string> dims = f.args();
        return build_provide_loop_nest(f.name(), prefix, dims, f.definition(), false);
    }
}

// Build the loop nests that update a function (assuming it's a reduction).
vector<Stmt> build_update(Function f) {

    vector<Stmt> updates;

    for (size_t i = 0; i < f.updates().size(); i++) {
        const Definition &def = f.update(i);

        string prefix = f.name() + ".s" + std::to_string(i+1) + ".";

        vector<string> dims = f.args();
        Stmt loop = build_provide_loop_nest(f.name(), prefix, dims, def, true);
        updates.push_back(loop);
    }

    return updates;
}

pair<Stmt, Stmt> build_production(Function func, const Target &target) {
    Stmt produce = build_produce(func, target);
    vector<Stmt> updates = build_update(func);

    // Combine the update steps
    Stmt merged_updates = Block::make(updates);
    return make_pair(produce, merged_updates);
}

// A schedule may include explicit bounds on some dimension. This
// injects assertions that check that those bounds are sufficiently
// large to cover the inferred bounds required.
Stmt inject_explicit_bounds(Stmt body, Function func) {
    const Schedule &s = func.schedule();
    for (size_t stage = 0; stage <= func.updates().size(); stage++) {
        for (size_t i = 0; i < s.bounds().size(); i++) {
            Bound b = s.bounds()[i];
            string prefix = func.name() + ".s" + std::to_string(stage) + "." + b.var;
            string min_name = prefix + ".min_unbounded";
            string max_name = prefix + ".max_unbounded";
            Expr min_var = Variable::make(Int(32), min_name);
            Expr max_var = Variable::make(Int(32), max_name);
            if (!b.min.defined()) {
                b.min = min_var;
            }
            if (!b.extent.defined()) {
                // This is just a bounds alignment, which always expands the region computed.
                continue;
            }

            Expr max_val = (b.extent + b.min) - 1;
            Expr min_val = b.min;

            Expr check = (min_val <= min_var) && (max_val >= max_var);
            Expr error_msg = Call::make(Int(32), "halide_error_explicit_bounds_too_small",
                                        {b.var, func.name(), min_val, max_val, min_var, max_var},
                                        Call::Extern);
            body = Block::make(AssertStmt::make(check, error_msg), body);
        }
    }

    return body;
}

class IsUsedInStmt : public IRVisitor {
    string func;

    using IRVisitor::visit;

    void visit(const Call *op) {
        IRVisitor::visit(op);
        if (op->name == func) result = true;
    }

    // A reference to the function's buffers counts as a use
    void visit(const Variable *op) {
        if (op->type.is_handle() &&
            starts_with(op->name, func + ".") &&
            ends_with(op->name, ".buffer")) {
            result = true;
        }
    }

public:
    bool result;
    IsUsedInStmt(Function f) : func(f.name()), result(false) {
    }

};

bool function_is_used_in_stmt(Function f, Stmt s) {
    IsUsedInStmt is_called(f);
    s.accept(&is_called);
    return is_called.result;
}

// Inject the allocation and realization of a function into an
// existing loop nest using its schedule
class InjectRealization : public IRMutator {
public:
    const Function &func;
    bool is_output, found_store_level, found_compute_level;
    const Target &target;

    InjectRealization(const Function &f, bool o, const Target &t) :
        func(f), is_output(o),
        found_store_level(false), found_compute_level(false),
        target(t) {}

private:

    string producing;

    Stmt build_pipeline(Stmt consumer) {
        pair<Stmt, Stmt> realization = build_production(func, target);

        Stmt producer;
        if (realization.first.defined() && realization.second.defined()) {
            producer = Block::make(realization.first, realization.second);
        } else if (realization.first.defined()) {
            producer = realization.first;
        } else {
            internal_assert(realization.second.defined());
            producer = realization.second;
        }
        producer = ProducerConsumer::make_produce(func.name(), producer);

        // Outputs don't have consume nodes
        if (!is_output) {
            consumer = ProducerConsumer::make_consume(func.name(), consumer);
        }

        if (is_no_op(consumer)) {
            // For the very first output to be scheduled, the consumer
            // Stmt will be a no-op. No point in preserving it.
            return producer;
        } else {
            return Block::make(producer, consumer);
        }
    }

    Stmt build_realize(Stmt s) {
        if (!is_output) {
            Region bounds;
            string name = func.name();
            const vector<string> func_args = func.args();
            for (int i = 0; i < func.dimensions(); i++) {
                const string &arg = func_args[i];
                Expr min = Variable::make(Int(32), name + "." + arg + ".min_realized");
                Expr extent = Variable::make(Int(32), name + "." + arg + ".extent_realized");
                bounds.push_back(Range(min, extent));
            }

            s = Realize::make(name, func.output_types(), bounds, const_true(), s);
        }

        // This is also the point at which we inject explicit bounds
        // for this realization.
        if (target.has_feature(Target::NoAsserts)) {
            return s;
        } else {
            return inject_explicit_bounds(s, func);
        }
    }

    using IRMutator::visit;

    void visit(const ProducerConsumer *op) {
        if (op->is_producer) {
            string old = producing;
            producing = op->name;
            Stmt body = mutate(op->body);
            producing = old;

            if (body.same_as(op->body)) {
                stmt = op;
            } else {
                stmt = ProducerConsumer::make(op->name, op->is_producer, body);
            }
        } else {
            IRMutator::visit(op);
        }
    }

    void visit(const For *for_loop) {
        debug(3) << "InjectRealization of " << func.name() << " entering for loop over " << for_loop->name << "\n";
        const LoopLevel &compute_level = func.schedule().compute_level();
        const LoopLevel &store_level = func.schedule().store_level();

        Stmt body = for_loop->body;

        // Dig through any let statements
        vector<pair<string, Expr>> lets;
        while (const LetStmt *l = body.as<LetStmt>()) {
            lets.push_back(make_pair(l->name, l->value));
            body = l->body;
        }

        // Can't schedule extern things inside a vector for loop
        if (func.has_extern_definition() &&
            func.schedule().compute_level().is_inline() &&
            for_loop->for_type == ForType::Vectorized &&
            function_is_used_in_stmt(func, for_loop)) {

            // If we're trying to inline an extern function, schedule it here and bail out
            debug(2) << "Injecting realization of " << func.name() << " around node " << Stmt(for_loop) << "\n";
            stmt = build_realize(build_pipeline(for_loop));
            found_store_level = found_compute_level = true;
            return;
        }

        body = mutate(body);

        if (compute_level.match(for_loop->name)) {
            debug(3) << "Found compute level\n";
            if (function_is_used_in_stmt(func, body) || is_output) {
                body = build_pipeline(body);
            }
            found_compute_level = true;
        }

        if (store_level.match(for_loop->name)) {
            debug(3) << "Found store level\n";
            internal_assert(found_compute_level)
                << "The compute loop level was not found within the store loop level!\n";

            if (function_is_used_in_stmt(func, body) || is_output) {
                body = build_realize(body);
            }

            found_store_level = true;
        }

        // Reinstate the let statements
        for (size_t i = lets.size(); i > 0; i--) {
            body = LetStmt::make(lets[i - 1].first, lets[i - 1].second, body);
        }

        if (body.same_as(for_loop->body)) {
            stmt = for_loop;
        } else {
            stmt = For::make(for_loop->name,
                             for_loop->min,
                             for_loop->extent,
                             for_loop->for_type,
                             for_loop->device_api,
                             body);
        }
    }

    // If we're an inline update or extern, we may need to inject a realization here
    virtual void visit(const Provide *op) {
        if (op->name != func.name() &&
            !func.is_pure() &&
            func.schedule().compute_level().is_inline() &&
            function_is_used_in_stmt(func, op)) {

            // Prefix all calls to func in op
            stmt = build_realize(build_pipeline(op));
            found_store_level = found_compute_level = true;
        } else {
            stmt = op;
        }
    }
};


class ComputeLegalSchedules : public IRVisitor {
public:
    struct Site {
        bool is_parallel;
        LoopLevel loop_level;
    };
    vector<Site> sites_allowed;

    ComputeLegalSchedules(Function f, const map<string, Function> &env) : func(f), found(false), env(env) {}

private:
    using IRVisitor::visit;

    vector<Site> sites;
    Function func;
    bool found;
    const map<string, Function> &env;

    void visit(const For *f) {
        f->min.accept(this);
        f->extent.accept(this);
        size_t first_dot = f->name.find('.');
        size_t last_dot = f->name.rfind('.');
        internal_assert(first_dot != string::npos && last_dot != string::npos);
        string func = f->name.substr(0, first_dot);
        string var = f->name.substr(last_dot + 1);
        LoopLevel loop_level;
        if (func.empty()) {
            internal_assert(!var.empty());
            loop_level = LoopLevel::root();
        } else {
            auto it = env.find(func);
            internal_assert(it != env.end()) << "Unable to find Function " << func << " in env (Var = " << var << ")\n";
            loop_level = LoopLevel(it->second, Var(var));
        }
        Site s = {f->is_parallel() ||
                  f->for_type == ForType::Vectorized,
                  loop_level};
        sites.push_back(s);
        f->body.accept(this);
        sites.pop_back();
    }

    void register_use() {
        if (!found) {
            found = true;
            sites_allowed = sites;
        } else {
            vector<Site> common_sites;

            // Take the common sites between sites and sites_allowed
            for (const Site &s1 : sites) {
                for (const Site &s2 : sites_allowed) {
                    if (s1.loop_level.match(s2.loop_level)) {
                        common_sites.push_back(s1);
                        break;
                    }
                }
            }

            sites_allowed.swap(common_sites);
        }
    }

    void visit(const Call *c) {
        IRVisitor::visit(c);

        if (c->name == func.name()) {
            register_use();
        }
    }

    void visit(const Variable *v) {
        if (v->type.is_handle() &&
            starts_with(v->name, func.name() + ".") &&
            ends_with(v->name, ".buffer")) {
            register_use();
        }
    }
};

string schedule_to_source(Function f,
                          LoopLevel store_at,
                          LoopLevel compute_at) {
    std::ostringstream ss;
    ss << f.name();
    if (compute_at.is_inline()) {
        ss << ".compute_inline()";
    } else {
        if (!store_at.match(compute_at)) {
            if (store_at.is_root()) {
                ss << ".store_root()";
            } else {
                string store_var_name = store_at.var().name();
                if (store_var_name == Var::outermost().name()) {
                    store_var_name = "Var::outermost()";
                }
                ss << ".store_at(" << store_at.func() << ", " << store_var_name << ")";
            }
        }
        if (compute_at.is_root()) {
            ss << ".compute_root()";
        } else {
            string compute_var_name = compute_at.var().name();
            if (compute_var_name == Var::outermost().name()) {
                compute_var_name = "Var::outermost()";
            }
            ss << ".compute_at(" << compute_at.func() << ", " << compute_var_name << ")";
        }
    }
    ss << ";";
    return ss.str();
}

class StmtUsesFunc : public IRVisitor {
    using IRVisitor::visit;
    string func;
    void visit(const Call *op) {
        if (op->name == func) {
            result = true;
        }
        IRVisitor::visit(op);
    }
public:
    bool result = false;
    StmtUsesFunc(string f) : func(f) {}
};

class PrintUsesOfFunc : public IRVisitor {
    using IRVisitor::visit;

    int indent = 1;
    string func, caller;
    bool last_print_was_ellipsis = false;
    std::ostream &stream;

    void do_indent() {
        for (int i = 0; i < indent; i++) {
            stream << "  ";
        }
    }

    void visit(const For *op) {
        if (ends_with(op->name, Var::outermost().name()) ||
            ends_with(op->name, LoopLevel::root().to_string())) {
            IRVisitor::visit(op);
        } else {

            int old_indent = indent;

            StmtUsesFunc uses(func);
            op->body.accept(&uses);
            if (!uses.result) {
                if (!last_print_was_ellipsis) {
                    do_indent();
                    stream << "...\n";
                    last_print_was_ellipsis = true;
                }
            } else {
                do_indent();
                stream << "for " << op->name << ":\n";
                last_print_was_ellipsis = false;
                indent++;
            }

            IRVisitor::visit(op);
            indent = old_indent;
        }
    }

    void visit(const ProducerConsumer *op) {
        if (op->is_producer) {
            string old_caller = caller;
            caller = op->name;
            op->body.accept(this);
            caller = old_caller;
        } else {
            IRVisitor::visit(op);
        }
    }

    void visit(const Call *op) {
        if (op->name == func) {
            do_indent();
            stream << caller << " uses " << func << "\n";
            last_print_was_ellipsis = false;
        } else {
            IRVisitor::visit(op);
        }
    }

public:
    PrintUsesOfFunc(string f, std::ostream &s) : func(f), stream(s) {}
};

void validate_schedule(Function f, Stmt s, const Target &target, bool is_output, const map<string, Function> &env) {

    // If f is extern, check that none of its inputs are scheduled inline.
    if (f.has_extern_definition()) {
        for (const ExternFuncArgument &arg : f.extern_arguments()) {
            if (arg.is_func()) {
                Function g(arg.func);
                if (g.schedule().compute_level().is_inline()) {
                    user_error
                        << "Func " << g.name() << " cannot be scheduled to be computed inline, "
                        << "because it is used in the externally-computed function " << f.name() << "\n";
                }
            }
        }
    }

    // Emit a warning if only some of the steps have been scheduled.
    bool any_scheduled = f.schedule().touched();
    for (const Definition &r : f.updates()) {
        any_scheduled = any_scheduled || r.schedule().touched();
    }
    if (any_scheduled) {
        for (size_t i = 0; i < f.updates().size(); i++) {
            const Definition &r = f.update(i);
            if (!r.schedule().touched()) {
                user_warning << "Warning: Update step " << i
                             << " of function " << f.name()
                             << " has not been scheduled, even though some other"
                             << " steps have been. You may have forgotten to"
                             << " schedule it. If this was intentional, call "
                             << f.name() << ".update(" << i << ") to suppress"
                             << " this warning.\n";
            }
        }
    }

    // If the func is scheduled on the gpu, check that the relevant
    // api is enabled in the target.
    vector<Definition> definitions;
    definitions.push_back(f.definition());
    for (const Definition &def : f.updates()) {
        definitions.push_back(def);
    }

    for (size_t i = 0; i < definitions.size(); i++) {
        for (const Specialization &s : definitions[i].specializations()) {
            definitions.push_back(s.definition);
        }
    }

    for (const Definition &def : definitions) {
        const Schedule &s = def.schedule();
        for (const Dim &d : s.dims()) {
            if (!target.supports_device_api(d.device_api)) {
                user_error << "Schedule for Func " << f.name()
                           << " requires " << d.device_api
                           << " but no compatible target feature is enabled in target "
                           << target.to_string() << "\n";
            }
        }
    }

    LoopLevel store_at = f.schedule().store_level();
    LoopLevel compute_at = f.schedule().compute_level();

    // Outputs must be compute_root and store_root. They're really
    // store_in_user_code, but store_root is close enough.
    if (is_output) {
        if (store_at.is_root() && compute_at.is_root()) {
            return;
        } else {
            user_error << "Func " << f.name() << " is the output, so must"
                       << " be scheduled compute_root (which is the default).\n";
        }
    }

    // Inlining is allowed only if there is no specialization.
    if (store_at.is_inline() && compute_at.is_inline()) {
        user_assert(f.definition().specializations().empty())
            << "Func " << f.name() << " is scheduled inline, so it"
            << " must not have any specializations. Specialize on the"
            << " scheduled Func instead.\n";
        return;
    }

    // Otherwise inspect the uses to see what's ok.
    ComputeLegalSchedules legal(f, env);
    s.accept(&legal);

    bool store_at_ok = false, compute_at_ok = false;
    const vector<ComputeLegalSchedules::Site> &sites = legal.sites_allowed;
    size_t store_idx = 0, compute_idx = 0;
    for (size_t i = 0; i < sites.size(); i++) {
        if (sites[i].loop_level.match(store_at)) {
            store_at_ok = true;
            store_idx = i;
        }
        if (sites[i].loop_level.match(compute_at)) {
            compute_at_ok = store_at_ok;
            compute_idx = i;
        }
    }

    // Check there isn't a parallel loop between the compute_at and the store_at
    std::ostringstream err;

    if (store_at_ok && compute_at_ok) {
        for (size_t i = store_idx + 1; i <= compute_idx; i++) {
            if (sites[i].is_parallel) {
                err << "Func \"" << f.name()
                    << "\" is stored outside the parallel loop over "
                    << sites[i].loop_level.to_string()
                    << " but computed within it. This is a potential race condition.\n";
                store_at_ok = compute_at_ok = false;
            }
        }
    }

    if (!store_at_ok || !compute_at_ok) {
        err << "Func \"" << f.name() << "\" is computed at the following invalid location:\n"
            << "  " << schedule_to_source(f, store_at, compute_at) << "\n"
            << "Legal locations for this function are:\n";
        for (size_t i = 0; i < sites.size(); i++) {
            err << "  " << schedule_to_source(f, sites[i].loop_level, sites[i].loop_level) << "\n";
        }
        err << "\"" << f.name() << "\" is used in the following places:\n";
        PrintUsesOfFunc printer(f.name(), err);
        s.accept(&printer);

        user_error << err.str();
    }
}

class RemoveLoopsOverOutermost : public IRMutator {
    using IRMutator::visit;

    void visit(const For *op) {
        if (ends_with(op->name, ".__outermost") &&
            is_one(simplify(op->extent)) &&
            op->device_api == DeviceAPI::None) {
            stmt = mutate(substitute(op->name, op->min, op->body));
        } else {
            IRMutator::visit(op);
        }
    }

    void visit(const LetStmt *op) {
        if (ends_with(op->name, ".__outermost.loop_extent") ||
            ends_with(op->name, ".__outermost.loop_min") ||
            ends_with(op->name, ".__outermost.loop_max")) {
            stmt = mutate(substitute(op->name, simplify(op->value), op->body));
        } else {
            IRMutator::visit(op);
        }
    }
};

Stmt schedule_functions(const vector<Function> &outputs,
                        const vector<string> &order,
                        const map<string, Function> &env,
                        const Target &target,
                        bool &any_memoized) {

    string root_var = LoopLevel::root().to_string();
    Stmt s = For::make(root_var, 0, 1, ForType::Serial, DeviceAPI::Host, Evaluate::make(0));

    any_memoized = false;

    for (size_t i = order.size(); i > 0; i--) {
        Function f = env.find(order[i-1])->second;

        bool is_output = false;
        for (Function o : outputs) {
            is_output |= o.same_as(f);
        }

        validate_schedule(f, s, target, is_output, env);

        if (f.can_be_inlined() &&
            f.schedule().compute_level().is_inline()) {
            debug(1) << "Inlining " << order[i-1] << '\n';
            s = inline_function(s, f);
        } else {
            debug(1) << "Injecting realization of " << order[i-1] << '\n';
            InjectRealization injector(f, is_output, target);
            s = injector.mutate(s);
            internal_assert(injector.found_store_level && injector.found_compute_level);
        }
        any_memoized = any_memoized || f.schedule().memoized();
        debug(2) << s << '\n';
    }

    // We can remove the loop over root now
    const For *root_loop = s.as<For>();
    internal_assert(root_loop);
    s = root_loop->body;

    // We can also remove all the loops over __outermost now.
    s = RemoveLoopsOverOutermost().mutate(s);

    return s;

}

}
}<|MERGE_RESOLUTION|>--- conflicted
+++ resolved
@@ -438,15 +438,9 @@
         }
 
         // Make the extern call
-<<<<<<< HEAD
-        Expr e = Call::make(Int(32), extern_name, extern_call_args,
-                            f.extern_definition_is_c_plus_plus() ? Call::ExternCPlusPlus : Call::Extern,
-                            f.get_contents());
-=======
         Expr e = f.make_call_to_extern_definition(extern_call_args, target);
 
         // Check if it succeeded
->>>>>>> 63749ed8
         string result_name = unique_name('t');
         Expr result = Variable::make(Int(32), result_name);
         Expr error = Call::make(Int(32), "halide_error_extern_stage_failed",
