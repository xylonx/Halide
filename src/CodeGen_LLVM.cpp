--- conflicted
+++ resolved
@@ -1546,29 +1546,10 @@
 
 
 void CodeGen_LLVM::visit(const Select *op) {
-<<<<<<< HEAD
-    // Don't call codegen() multiple times within an argument list
-    Value *cmp = codegen(op->condition);
-    Value *a = codegen(op->true_value);
-    Value *b = codegen(op->false_value);
-    if (op->type == Int(32)) {
-        // llvm has a performance bug inside of loop strength
-        // reduction that barfs on long chains of selects. To avoid
-        // it, we use bit-masking instead.
-        cmp = builder->CreateIntCast(cmp, i32_t, true);
-        a = builder->CreateAnd(a, cmp);
-        cmp = builder->CreateNot(cmp);
-        b = builder->CreateAnd(b, cmp);
-        value = builder->CreateOr(a, b);
-    } else {
-        value = builder->CreateSelect(cmp, a, b);
-    }
-=======
     Value *cmp = codegen(op->condition);
     Value *a = codegen(op->true_value);
     Value *b = codegen(op->false_value);
     value = builder->CreateSelect(cmp, a, b);
->>>>>>> c4dc874e
 }
 
 namespace {
