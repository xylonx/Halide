#include <iostream>
#include <limits>
#include <sstream>
#include <mutex>

#include "IRPrinter.h"
#include "CodeGen_LLVM.h"
#include "CPlusPlusMangle.h"
#include "IROperator.h"
#include "Debug.h"
#include "Deinterleave.h"
#include "Simplify.h"
#include "JITModule.h"
#include "CodeGen_Internal.h"
#include "Lerp.h"
#include "Util.h"
#include "LLVM_Runtime_Linker.h"
#include "MatlabWrapper.h"
#include "IntegerDivisionTable.h"
#include "CSE.h"

#include "CodeGen_X86.h"
#include "CodeGen_GPU_Host.h"
#include "CodeGen_ARM.h"
#include "CodeGen_MIPS.h"
#include "CodeGen_PowerPC.h"
#include "CodeGen_Hexagon.h"

#if !(__cplusplus > 199711L || _MSC_VER >= 1800)

// VS2013 isn't fully C++11 compatible, but it supports enough of what Halide
// needs for now to be an acceptable minimum for Windows.
#error "Halide requires C++11 or VS2013+; please upgrade your compiler."

#endif

namespace Halide {

std::unique_ptr<llvm::Module> codegen_llvm(const Module &module, llvm::LLVMContext &context) {
    std::unique_ptr<Internal::CodeGen_LLVM> cg(Internal::CodeGen_LLVM::new_for_target(module.target(), context));
    return cg->compile(module);
}

namespace Internal {

using namespace llvm;
using std::ostringstream;
using std::cout;
using std::endl;
using std::string;
using std::vector;
using std::pair;
using std::map;
using std::stack;

// Define a local empty inline function for each target
// to disable initialization.
#define LLVM_TARGET(target) \
    inline void Initialize##target##Target() {}
#include <llvm/Config/Targets.def>
#undef LLVM_TARGET

#define LLVM_ASM_PARSER(target)     \
    inline void Initialize##target##AsmParser() {}
#include <llvm/Config/AsmParsers.def>
#undef LLVM_ASM_PARSER

#define LLVM_ASM_PRINTER(target)    \
    inline void Initialize##target##AsmPrinter() {}
#include <llvm/Config/AsmPrinters.def>
#undef LLVM_ASM_PRINTER

#define InitializeTarget(target)              \
        LLVMInitialize##target##Target();     \
        LLVMInitialize##target##TargetInfo(); \
        LLVMInitialize##target##TargetMC();   \
        llvm_##target##_enabled = true;

#define InitializeAsmParser(target)           \
        LLVMInitialize##target##AsmParser();  \

#define InitializeAsmPrinter(target)          \
        LLVMInitialize##target##AsmPrinter(); \

// Override above empty init function with macro for supported targets.
#ifdef WITH_X86
#define InitializeX86Target()       InitializeTarget(X86)
#define InitializeX86AsmParser()    InitializeAsmParser(X86)
#define InitializeX86AsmPrinter()   InitializeAsmPrinter(X86)
#endif

#ifdef WITH_ARM
#define InitializeARMTarget()       InitializeTarget(ARM)
#define InitializeARMAsmParser()    InitializeAsmParser(ARM)
#define InitializeARMAsmPrinter()   InitializeAsmPrinter(ARM)
#endif

#ifdef WITH_PTX
#define InitializeNVPTXTarget()       InitializeTarget(NVPTX)
#define InitializeNVPTXAsmParser()    InitializeAsmParser(NVPTX)
#define InitializeNVPTXAsmPrinter()   InitializeAsmPrinter(NVPTX)
#endif

#ifdef WITH_AARCH64
#define InitializeAArch64Target()       InitializeTarget(AArch64)
#define InitializeAArch64AsmParser()    InitializeAsmParser(AArch64)
#define InitializeAArch64AsmPrinter()   InitializeAsmPrinter(AArch64)
#endif

#ifdef WITH_MIPS
#define InitializeMipsTarget()       InitializeTarget(Mips)
#define InitializeMipsAsmParser()    InitializeAsmParser(Mips)
#define InitializeMipsAsmPrinter()   InitializeAsmPrinter(Mips)
#endif

#ifdef WITH_POWERPC
#define InitializePowerPCTarget()       InitializeTarget(PowerPC)
#define InitializePowerPCAsmParser()    InitializeAsmParser(PowerPC)
#define InitializePowerPCAsmPrinter()   InitializeAsmPrinter(PowerPC)
#endif

#ifdef WITH_HEXAGON
#define InitializeHexagonTarget()       InitializeTarget(Hexagon)
#define InitializeHexagonAsmParser()    InitializeAsmParser(Hexagon)
#define InitializeHexagonAsmPrinter()   InitializeAsmPrinter(Hexagon)
#endif

namespace {

// Get the LLVM linkage corresponding to a Halide linkage type.
llvm::GlobalValue::LinkageTypes llvm_linkage(LoweredFunc::LinkageType t) {
    // TODO(dsharlet): For some reason, marking internal functions as
    // private linkage on OSX is causing some of the static tests to
    // fail. Figure out why so we can remove this.
    return llvm::GlobalValue::ExternalLinkage;

    switch (t) {
    case LoweredFunc::ExternalPlusMetadata:
    case LoweredFunc::External:
        return llvm::GlobalValue::ExternalLinkage;
    default:
        return llvm::GlobalValue::PrivateLinkage;
    }
}

}

CodeGen_LLVM::CodeGen_LLVM(Target t) :
    input_module(nullptr),
    function(nullptr), context(nullptr),
    builder(nullptr),
    value(nullptr),
    very_likely_branch(nullptr),
    default_fp_math_md(nullptr),
    strict_fp_math_md(nullptr),
    target(t),
    void_t(nullptr), i1_t(nullptr), i8_t(nullptr),
    i16_t(nullptr), i32_t(nullptr), i64_t(nullptr),
    f16_t(nullptr), f32_t(nullptr), f64_t(nullptr),
    buffer_t_type(nullptr),
    metadata_t_type(nullptr),
    argument_t_type(nullptr),
    scalar_value_t_type(nullptr),
    device_interface_t_type(nullptr),

    // Vector types. These need an LLVMContext before they can be initialized.
    i8x8(nullptr),
    i8x16(nullptr),
    i8x32(nullptr),
    i16x4(nullptr),
    i16x8(nullptr),
    i16x16(nullptr),
    i32x2(nullptr),
    i32x4(nullptr),
    i32x8(nullptr),
    i64x2(nullptr),
    i64x4(nullptr),
    f32x2(nullptr),
    f32x4(nullptr),
    f32x8(nullptr),
    f64x2(nullptr),
    f64x4(nullptr),

    // Wildcards for pattern matching
    wild_i8x8(Variable::make(Int(8, 8), "*")),
    wild_i16x4(Variable::make(Int(16, 4), "*")),
    wild_i32x2(Variable::make(Int(32, 2), "*")),

    wild_u8x8(Variable::make(UInt(8, 8), "*")),
    wild_u16x4(Variable::make(UInt(16, 4), "*")),
    wild_u32x2(Variable::make(UInt(32, 2), "*")),

    wild_i8x16(Variable::make(Int(8, 16), "*")),
    wild_i16x8(Variable::make(Int(16, 8), "*")),
    wild_i32x4(Variable::make(Int(32, 4), "*")),
    wild_i64x2(Variable::make(Int(64, 2), "*")),

    wild_u8x16(Variable::make(UInt(8, 16), "*")),
    wild_u16x8(Variable::make(UInt(16, 8), "*")),
    wild_u32x4(Variable::make(UInt(32, 4), "*")),
    wild_u64x2(Variable::make(UInt(64, 2), "*")),

    wild_i8x32(Variable::make(Int(8, 32), "*")),
    wild_i16x16(Variable::make(Int(16, 16), "*")),
    wild_i32x8(Variable::make(Int(32, 8), "*")),
    wild_i64x4(Variable::make(Int(64, 4), "*")),

    wild_u8x32(Variable::make(UInt(8, 32), "*")),
    wild_u16x16(Variable::make(UInt(16, 16), "*")),
    wild_u32x8(Variable::make(UInt(32, 8), "*")),
    wild_u64x4(Variable::make(UInt(64, 4), "*")),

    wild_f32x2(Variable::make(Float(32, 2), "*")),

    wild_f32x4(Variable::make(Float(32, 4), "*")),
    wild_f64x2(Variable::make(Float(64, 2), "*")),

    wild_f32x8(Variable::make(Float(32, 8), "*")),
    wild_f64x4(Variable::make(Float(64, 4), "*")),

    wild_u1x_ (Variable::make(UInt(1, 0), "*")),
    wild_i8x_ (Variable::make(Int(8, 0), "*")),
    wild_u8x_ (Variable::make(UInt(8, 0), "*")),
    wild_i16x_(Variable::make(Int(16, 0), "*")),
    wild_u16x_(Variable::make(UInt(16, 0), "*")),
    wild_i32x_(Variable::make(Int(32, 0), "*")),
    wild_u32x_(Variable::make(UInt(32, 0), "*")),
    wild_i64x_(Variable::make(Int(64, 0), "*")),
    wild_u64x_(Variable::make(UInt(64, 0), "*")),
    wild_f32x_(Variable::make(Float(32, 0), "*")),
    wild_f64x_(Variable::make(Float(64, 0), "*")),

    // Bounds of types
    min_i8(Int(8).min()),
    max_i8(Int(8).max()),
    max_u8(UInt(8).max()),

    min_i16(Int(16).min()),
    max_i16(Int(16).max()),
    max_u16(UInt(16).max()),

    min_i32(Int(32).min()),
    max_i32(Int(32).max()),
    max_u32(UInt(32).max()),

    min_i64(Int(64).min()),
    max_i64(Int(64).max()),
    max_u64(UInt(64).max()),

    min_f32(Float(32).min()),
    max_f32(Float(32).max()),

    min_f64(Float(64).min()),
    max_f64(Float(64).max()),
    destructor_block(nullptr),
    strict_float(t.has_feature(Target::StrictFloat)) {
    initialize_llvm();
}

namespace {

template <typename T>
CodeGen_LLVM *make_codegen(const Target &target,
                           llvm::LLVMContext &context) {
    CodeGen_LLVM *ret = new T(target);
    ret->set_context(context);
    return ret;
}

}

void CodeGen_LLVM::set_context(llvm::LLVMContext &context) {
    this->context = &context;
}

CodeGen_LLVM *CodeGen_LLVM::new_for_target(const Target &target,
                                           llvm::LLVMContext &context) {
    // The awkward mapping from targets to code generators
    if (target.features_any_of({Target::CUDA,
                                Target::OpenCL,
                                Target::OpenGL,
                                Target::OpenGLCompute,
                                Target::Metal})) {
#ifdef WITH_X86
        if (target.arch == Target::X86) {
            return make_codegen<CodeGen_GPU_Host<CodeGen_X86>>(target, context);
        }
#endif
#if defined(WITH_ARM) || defined(WITH_AARCH64)
        if (target.arch == Target::ARM) {
            return make_codegen<CodeGen_GPU_Host<CodeGen_ARM>>(target, context);
        }
#endif
#ifdef WITH_MIPS
        if (target.arch == Target::MIPS) {
            return make_codegen<CodeGen_GPU_Host<CodeGen_MIPS>>(target, context);
        }
#endif
#ifdef WITH_POWERPC
        if (target.arch == Target::POWERPC) {
            return make_codegen<CodeGen_GPU_Host<CodeGen_PowerPC>>(target, context);
        }
#endif

        user_error << "Invalid target architecture for GPU backend: "
                   << target.to_string() << "\n";
        return nullptr;

    } else if (target.arch == Target::X86) {
        return make_codegen<CodeGen_X86>(target, context);
    } else if (target.arch == Target::ARM) {
        return make_codegen<CodeGen_ARM>(target, context);
    } else if (target.arch == Target::MIPS) {
        return make_codegen<CodeGen_MIPS>(target, context);
    } else if (target.arch == Target::POWERPC) {
        return make_codegen<CodeGen_PowerPC>(target, context);
    } else if (target.arch == Target::Hexagon) {
        return make_codegen<CodeGen_Hexagon>(target, context);
    }

    user_error << "Unknown target architecture: "
               << target.to_string() << "\n";
    return nullptr;
}

void CodeGen_LLVM::initialize_llvm() {
    static std::mutex initialize_llvm_mutex;
    std::lock_guard<std::mutex> lock(initialize_llvm_mutex);

    // Initialize the targets we want to generate code for which are enabled
    // in llvm configuration
    if (!llvm_initialized) {

        // You can hack in command-line args to llvm with the
        // environment variable HL_LLVM_ARGS, e.g. HL_LLVM_ARGS="-print-after-all"
        std::string args = get_env_variable("HL_LLVM_ARGS");
        if (!args.empty()) {
            vector<std::string> arg_vec = split_string(args, " ");
            vector<const char *> c_arg_vec;
            c_arg_vec.push_back("llc");
            for (const std::string &s : arg_vec) {
                c_arg_vec.push_back(s.c_str());
            }
            cl::ParseCommandLineOptions((int)(c_arg_vec.size()), &c_arg_vec[0], "Halide compiler\n");
        }

        InitializeNativeTarget();
        InitializeNativeTargetAsmPrinter();
        InitializeNativeTargetAsmParser();

        #define LLVM_TARGET(target)         \
            Initialize##target##Target();
        #include <llvm/Config/Targets.def>
        #undef LLVM_TARGET

        #define LLVM_ASM_PARSER(target)     \
            Initialize##target##AsmParser();
        #include <llvm/Config/AsmParsers.def>
        #undef LLVM_ASM_PARSER

        #define LLVM_ASM_PRINTER(target)    \
            Initialize##target##AsmPrinter();
        #include <llvm/Config/AsmPrinters.def>
        #undef LLVM_ASM_PRINTER

        llvm_initialized = true;
    }
}

void CodeGen_LLVM::init_context() {
    // Ensure our IRBuilder is using the current context.
    delete builder;
    builder = new IRBuilder<>(*context);

    // Branch weights for very likely branches
    llvm::MDBuilder md_builder(*context);
    very_likely_branch = md_builder.createBranchWeights(1 << 30, 0);
    default_fp_math_md = md_builder.createFPMath(0.0);
    strict_fp_math_md = md_builder.createFPMath(0.0);
    builder->setDefaultFPMathTag(default_fp_math_md);
    llvm::FastMathFlags fast_flags;
    fast_flags.setNoNaNs();
    fast_flags.setNoInfs();
    fast_flags.setNoSignedZeros();
<<<<<<< HEAD
    // Don't use approximate reciprocals for division. It's too inaccurate even for us.
=======
    // Don't use approximate reciprocals for division. It's too inaccurate even for Halide.
>>>>>>> d1a49586
    // fast_flags.setAllowReciprocal();
    #if LLVM_VERSION >= 60
    // Theoretically, setAllowReassoc could be setUnsafeAlgebra for earlier versions, but that
    // turns on all the flags.
    fast_flags.setAllowReassoc();
    fast_flags.setAllowContract(true);
    fast_flags.setApproxFunc();
    #endif
    builder->setFastMathFlags(fast_flags);

    // Define some types
    void_t = llvm::Type::getVoidTy(*context);
    i1_t = llvm::Type::getInt1Ty(*context);
    i8_t = llvm::Type::getInt8Ty(*context);
    i16_t = llvm::Type::getInt16Ty(*context);
    i32_t = llvm::Type::getInt32Ty(*context);
    i64_t = llvm::Type::getInt64Ty(*context);
    f16_t = llvm::Type::getHalfTy(*context);
    f32_t = llvm::Type::getFloatTy(*context);
    f64_t = llvm::Type::getDoubleTy(*context);

    i8x8 = VectorType::get(i8_t, 8);
    i8x16 = VectorType::get(i8_t, 16);
    i8x32 = VectorType::get(i8_t, 32);
    i16x4 = VectorType::get(i16_t, 4);
    i16x8 = VectorType::get(i16_t, 8);
    i16x16 = VectorType::get(i16_t, 16);
    i32x2 = VectorType::get(i32_t, 2);
    i32x4 = VectorType::get(i32_t, 4);
    i32x8 = VectorType::get(i32_t, 8);
    i64x2 = VectorType::get(i64_t, 2);
    i64x4 = VectorType::get(i64_t, 4);
    f32x2 = VectorType::get(f32_t, 2);
    f32x4 = VectorType::get(f32_t, 4);
    f32x8 = VectorType::get(f32_t, 8);
    f64x2 = VectorType::get(f64_t, 2);
    f64x4 = VectorType::get(f64_t, 4);
}

void CodeGen_LLVM::init_module() {
    init_context();

    // Start with a module containing the initial module for this target.
    module = get_initial_module_for_target(target, context);
}

void CodeGen_LLVM::add_external_code(const Module &halide_module) {
    for (const ExternalCode &code_blob : halide_module.external_code()) {
        if (code_blob.is_for_cpu_target(get_target())) {
            add_bitcode_to_module(context, *module, code_blob.contents(), code_blob.name());
        }
    }
}

CodeGen_LLVM::~CodeGen_LLVM() {
    delete builder;
}

bool CodeGen_LLVM::llvm_initialized = false;
bool CodeGen_LLVM::llvm_X86_enabled = false;
bool CodeGen_LLVM::llvm_ARM_enabled = false;
bool CodeGen_LLVM::llvm_Hexagon_enabled = false;
bool CodeGen_LLVM::llvm_AArch64_enabled = false;
bool CodeGen_LLVM::llvm_NVPTX_enabled = false;
bool CodeGen_LLVM::llvm_Mips_enabled = false;
bool CodeGen_LLVM::llvm_PowerPC_enabled = false;

namespace {

struct MangledNames {
    string simple_name;
    string extern_name;
    string argv_name;
    string metadata_name;
};

MangledNames get_mangled_names(const std::string &name,
                               LoweredFunc::LinkageType linkage,
                               NameMangling mangling,
                               const std::vector<LoweredArgument> &args,
                               const Target &target) {
    std::vector<std::string> namespaces;
    MangledNames names;
    names.simple_name = extract_namespaces(name, namespaces);
    names.extern_name = names.simple_name;
    names.argv_name = names.simple_name + "_argv";
    names.metadata_name = names.simple_name + "_metadata";

    if (linkage != LoweredFunc::Internal &&
        ((mangling == NameMangling::Default &&
          target.has_feature(Target::CPlusPlusMangling)) ||
         mangling == NameMangling::CPlusPlus)) {
        std::vector<ExternFuncArgument> mangle_args;
        for (const auto &arg : args) {
            if (arg.kind == Argument::InputScalar) {
                mangle_args.push_back(ExternFuncArgument(make_zero(arg.type)));
            } else if (arg.kind == Argument::InputBuffer ||
                       arg.kind == Argument::OutputBuffer) {
                mangle_args.push_back(ExternFuncArgument(Buffer<>()));
            }
        }
        names.extern_name = cplusplus_function_mangled_name(names.simple_name, namespaces, type_of<int>(), mangle_args, target);
        halide_handle_cplusplus_type inner_type(halide_cplusplus_type_name(halide_cplusplus_type_name::Simple, "void"), {}, {},
                                                { halide_handle_cplusplus_type::Pointer, halide_handle_cplusplus_type::Pointer } );
        Type void_star_star(Handle(1, &inner_type));
        names.argv_name = cplusplus_function_mangled_name(names.argv_name, namespaces, type_of<int>(), { ExternFuncArgument(make_zero(void_star_star)) }, target);
        names.metadata_name = cplusplus_function_mangled_name(names.metadata_name, namespaces, type_of<const struct halide_filter_metadata_t *>(), {}, target);
    }
    return names;
}

MangledNames get_mangled_names(const LoweredFunc &f, const Target &target) {
    return get_mangled_names(f.name, f.linkage, f.name_mangling, f.args, target);
}

}  // namespace

std::unique_ptr<llvm::Module> CodeGen_LLVM::compile(const Module &input) {
    input_module = &input;

    init_module();

    debug(1) << "Target triple of initial module: " << module->getTargetTriple() << "\n";

    module->setModuleIdentifier(input.name());

    // Add some target specific info to the module as metadata.
    module->addModuleFlag(llvm::Module::Warning, "halide_use_soft_float_abi", use_soft_float_abi() ? 1 : 0);
    module->addModuleFlag(llvm::Module::Warning, "halide_mcpu", MDString::get(*context, mcpu()));
    module->addModuleFlag(llvm::Module::Warning, "halide_mattrs", MDString::get(*context, mattrs()));
<<<<<<< HEAD
    module->addModuleFlag(llvm::Module::Warning, "halide_allow_strict_float", input.any_strict_float());
=======
    module->addModuleFlag(llvm::Module::Warning, "halide_per_instruction_fast_math_flags", input.any_strict_float());
>>>>>>> d1a49586

    internal_assert(module && context && builder)
        << "The CodeGen_LLVM subclass should have made an initial module before calling CodeGen_LLVM::compile\n";

    // Ensure some types we need are defined
    buffer_t_type = module->getTypeByName("struct.halide_buffer_t");
    internal_assert(buffer_t_type) << "Did not find halide_buffer_t in initial module";

    type_t_type = module->getTypeByName("struct.halide_type_t");
    internal_assert(type_t_type) << "Did not find halide_type_t in initial module";

    dimension_t_type = module->getTypeByName("struct.halide_dimension_t");
    internal_assert(dimension_t_type) << "Did not find halide_dimension_t in initial module";

    metadata_t_type = module->getTypeByName("struct.halide_filter_metadata_t");
    internal_assert(metadata_t_type) << "Did not find halide_filter_metadata_t in initial module";

    argument_t_type = module->getTypeByName("struct.halide_filter_argument_t");
    internal_assert(argument_t_type) << "Did not find halide_filter_argument_t in initial module";

    scalar_value_t_type = module->getTypeByName("struct.halide_scalar_value_t");
    internal_assert(scalar_value_t_type) << "Did not find halide_scalar_value_t in initial module";

    device_interface_t_type = module->getTypeByName("struct.halide_device_interface_t");
    internal_assert(scalar_value_t_type) << "Did not find halide_device_interface_t in initial module";

    add_external_code(input);

    // Generate the code for this module.
    debug(1) << "Generating llvm bitcode...\n";
    for (const auto &b : input.buffers()) {
        compile_buffer(b);
    }
    for (const auto &f : input.functions()) {
        const auto names = get_mangled_names(f, get_target());

        compile_func(f, names.simple_name, names.extern_name);

        // If the Func is externally visible, also create the argv wrapper and metadata.
        // (useful for calling from JIT and other machine interfaces).
        if (f.linkage == LoweredFunc::ExternalPlusMetadata) {
            llvm::Function *wrapper = add_argv_wrapper(names.argv_name);
            llvm::Function *metadata_getter = embed_metadata_getter(names.metadata_name,
                names.simple_name, f.args, input.get_metadata_name_map());

            if (target.has_feature(Target::Matlab)) {
                define_matlab_wrapper(module.get(), wrapper, metadata_getter);
            }
        }
    }

    debug(2) << module.get() << "\n";

    // Verify the module is ok
    internal_assert(!verifyModule(*module, &llvm::errs()));
    debug(2) << "Done generating llvm bitcode\n";

    // Optimize
    CodeGen_LLVM::optimize_module();

    input_module = nullptr;

    // Disown the module and return it.
    return std::move(module);
}


void CodeGen_LLVM::begin_func(LoweredFunc::LinkageType linkage, const std::string& name,
                              const std::string& extern_name, const std::vector<LoweredArgument>& args) {
    current_function_args = args;

    // Deduce the types of the arguments to our function
    vector<llvm::Type *> arg_types(args.size());
    for (size_t i = 0; i < args.size(); i++) {
        if (args[i].is_buffer()) {
            arg_types[i] = buffer_t_type->getPointerTo();
        } else {
            arg_types[i] = llvm_type_of(args[i].type);
        }
    }
    FunctionType *func_t = FunctionType::get(i32_t, arg_types, false);

    // Make our function. There may already be a declaration of it.
    function = module->getFunction(extern_name);
    if (!function) {
        function = llvm::Function::Create(func_t, llvm_linkage(linkage), extern_name, module.get());
    } else {
        user_assert(function->isDeclaration())
            << "Another function with the name " << extern_name
            << " already exists in the same module\n";
        if (func_t != function->getFunctionType()) {
            std::cerr << "Desired function type for " << extern_name << ":\n";
            #if LLVM_VERSION >= 50
            func_t->print(dbgs(), true);
            #else
            func_t->dump();
            #endif
            std::cerr << "Declared function type of " << extern_name << ":\n";
            #if LLVM_VERSION >= 50
            function->getFunctionType()->print(dbgs(), true);
            #else
            function->getFunctionType()->dump();
            #endif
            user_error << "Cannot create a function with a declaration of mismatched type.\n";
        }
    }
    set_function_attributes_for_target(function, target);

    // Mark the buffer args as no alias
    for (size_t i = 0; i < args.size(); i++) {
        if (args[i].is_buffer()) {
            #if LLVM_VERSION < 50
            function->setDoesNotAlias(i+1);
            #else
            function->addParamAttr(i, Attribute::NoAlias);
            #endif
        }
    }

    debug(1) << "Generating llvm bitcode prolog for function " << name << "...\n";

    // Null out the destructor block.
    destructor_block = nullptr;

    // Make the initial basic block
    BasicBlock *block = BasicBlock::Create(*context, "entry", function);
    builder->SetInsertPoint(block);

    // Put the arguments in the symbol table
    {
        size_t i = 0;
        for (auto &arg : function->args()) {
            if (args[i].is_buffer()) {
                // Track this buffer name so that loads and stores from it
                // don't try to be too aligned.
                external_buffer.insert(args[i].name);
                sym_push(args[i].name + ".buffer", &arg);
            } else {
                sym_push(args[i].name, &arg);
            }

            if (args[i].alignment.modulus != 0) {
                alignment_info.push(args[i].name, args[i].alignment);
            }

            i++;
        }
    }
}

void CodeGen_LLVM::end_func(const std::vector<LoweredArgument>& args) {
    return_with_error_code(ConstantInt::get(i32_t, 0));

    // Remove the arguments from the symbol table
    for (size_t i = 0; i < args.size(); i++) {
        if (args[i].is_buffer()) {
            sym_pop(args[i].name + ".buffer");
        } else {
            sym_pop(args[i].name);
        }
        if (args[i].alignment.modulus != 0) {
            alignment_info.pop(args[i].name);
        }
    }

    internal_assert(!verifyFunction(*function, &llvm::errs()));

    current_function_args.clear();
}

void CodeGen_LLVM::compile_func(const LoweredFunc &f, const std::string &simple_name,
                                const std::string &extern_name) {
    // Generate the function declaration and argument unpacking code.
    begin_func(f.linkage, simple_name, extern_name, f.args);

    // If building with MSAN, ensure that calls to halide_msan_annotate_buffer_is_initialized()
    // happen for every output buffer if the function succeeds.
    if (f.linkage != LoweredFunc::Internal &&
        target.has_feature(Target::MSAN)) {
        llvm::Function *annotate_buffer_fn =
            module->getFunction("halide_msan_annotate_buffer_is_initialized_as_destructor");
        internal_assert(annotate_buffer_fn)
            << "Could not find halide_msan_annotate_buffer_is_initialized_as_destructor in module\n";
        #if LLVM_VERSION < 50
        annotate_buffer_fn->setDoesNotAlias(1);
        #else
        annotate_buffer_fn->addParamAttr(0, Attribute::NoAlias);
        #endif
        for (const auto &arg : f.args) {
            if (arg.kind == Argument::OutputBuffer) {
                register_destructor(annotate_buffer_fn, sym_get(arg.name + ".buffer"), OnSuccess);
            }
        }
    }

     // Generate the function body.
    debug(1) << "Generating llvm bitcode for function " << f.name << "...\n";
    f.body.accept(this);

    // Clean up and return.
    end_func(f.args);
}

// Given a range of iterators of constant ints, get a corresponding vector of llvm::Constant.
template<typename It>
std::vector<llvm::Constant*> get_constants(llvm::Type *t, It begin, It end) {
    std::vector<llvm::Constant*> ret;
    for (It i = begin; i != end; i++) {
        ret.push_back(ConstantInt::get(t, *i));
    }
    return ret;
}

BasicBlock *CodeGen_LLVM::get_destructor_block() {
    if (!destructor_block) {
        // Create it if it doesn't exist.
        IRBuilderBase::InsertPoint here = builder->saveIP();
        destructor_block = BasicBlock::Create(*context, "destructor_block", function);
        builder->SetInsertPoint(destructor_block);
        // The first instruction in the destructor block is a phi node
        // that collects the error code.
        PHINode *error_code = builder->CreatePHI(i32_t, 0);

        // Calls to destructors will get inserted here.

        // The last instruction is the return op that returns it.
        builder->CreateRet(error_code);

        // Jump back to where we were.
        builder->restoreIP(here);

    }
    internal_assert(destructor_block->getParent() == function);
    return destructor_block;
}

Value *CodeGen_LLVM::register_destructor(llvm::Function *destructor_fn, Value *obj, DestructorType when) {

    // Create a null-initialized stack slot to track this object
    llvm::Type *void_ptr = i8_t->getPointerTo();
    llvm::Value *stack_slot = create_alloca_at_entry(void_ptr, 1, true);

    // Cast the object to llvm's representation of void *
    obj = builder->CreatePointerCast(obj, void_ptr);

    // Put it in the stack slot
    builder->CreateStore(obj, stack_slot);

    // Passing the constant null as the object means the destructor
    // will never get called.
    {
        llvm::Constant *c = dyn_cast<llvm::Constant>(obj);
        if (c && c->isNullValue()) {
            internal_error << "Destructors must take a non-null object\n";
        }
    }

    // Switch to the destructor block, and add code that cleans up
    // this object if the contents of the stack slot is not nullptr.
    IRBuilderBase::InsertPoint here = builder->saveIP();
    BasicBlock *dtors = get_destructor_block();

    builder->SetInsertPoint(dtors->getFirstNonPHI());

    PHINode *error_code = dyn_cast<PHINode>(dtors->begin());
    internal_assert(error_code) << "The destructor block is supposed to start with a phi node\n";

    llvm::Value *should_call = nullptr;
    switch (when) {
        case Always:    should_call = ConstantInt::get(i1_t, 1); break;
        case OnError:   should_call = builder->CreateIsNotNull(error_code); break;
        case OnSuccess: should_call = builder->CreateIsNull(error_code); break;
    }
    llvm::Function *call_destructor = module->getFunction("call_destructor");
    internal_assert(call_destructor);
    internal_assert(destructor_fn);
    internal_assert(should_call);
    Value *args[] = {get_user_context(), destructor_fn, stack_slot, should_call};
    builder->CreateCall(call_destructor, args);

    // Switch back to the original location
    builder->restoreIP(here);

    // Return the stack slot so that it's possible to cleanup the object early.
    return stack_slot;
}

void CodeGen_LLVM::trigger_destructor(llvm::Function *destructor_fn, Value *stack_slot) {
    llvm::Function *call_destructor = module->getFunction("call_destructor");
    internal_assert(call_destructor);
    internal_assert(destructor_fn);
    stack_slot = builder->CreatePointerCast(stack_slot, i8_t->getPointerTo()->getPointerTo());
    Value *should_call = ConstantInt::get(i1_t, 1);
    Value *args[] = {get_user_context(), destructor_fn, stack_slot, should_call};
    builder->CreateCall(call_destructor, args);
}

void CodeGen_LLVM::compile_buffer(const Buffer<> &buf) {
    // Embed the buffer declaration as a global.
    internal_assert(buf.defined());

    user_assert(buf.data())
        << "Can't embed buffer " << buf.name() << " because it has a null host pointer.\n";
    user_assert(!buf.device_dirty())
        << "Can't embed Image \"" << buf.name() << "\""
        << " because it has a dirty device pointer\n";

    Constant *type_fields[] = {
        ConstantInt::get(i8_t, buf.type().code()),
        ConstantInt::get(i8_t, buf.type().bits()),
        ConstantInt::get(i16_t, buf.type().lanes())
    };

    Constant *shape = nullptr;
    if (buf.dimensions()) {
        size_t shape_size = buf.dimensions() * sizeof(halide_dimension_t);
        vector<char> shape_blob((char *)buf.raw_buffer()->dim, (char *)buf.raw_buffer()->dim + shape_size);
        shape = create_binary_blob(shape_blob, buf.name() + ".shape");
        shape = ConstantExpr::getPointerCast(shape, dimension_t_type->getPointerTo());
    } else {
        shape = ConstantPointerNull::get(dimension_t_type->getPointerTo());
    }

    // For now, we assume buffers that aren't scalar are constant,
    // while scalars can be mutated. This accommodates all our existing
    // use cases, which is that all buffers are constant, except those
    // used to store stateful module information in offloading runtimes.
    bool constant = buf.dimensions() != 0;

    vector<char> data_blob((const char *)buf.data(), (const char *)buf.data() + buf.size_in_bytes());

    Constant *fields[] = {
        ConstantInt::get(i64_t, 0),                              // device
        ConstantPointerNull::get(device_interface_t_type->getPointerTo()), // device_interface
        create_binary_blob(data_blob, buf.name() + ".data", constant), // host
        ConstantInt::get(i64_t, halide_buffer_flag_host_dirty),  // flags
        ConstantStruct::get(type_t_type, type_fields),           // type
        ConstantInt::get(i32_t, buf.dimensions()),               // dimensions
        shape,                                                   // dim
        ConstantPointerNull::get(i8_t->getPointerTo()),          // padding
    };
    Constant *buffer_struct = ConstantStruct::get(buffer_t_type, fields);

    // Embed the halide_buffer_t and make it point to the data array.
    GlobalVariable *global = new GlobalVariable(*module, buffer_t_type,
                                                false, GlobalValue::PrivateLinkage,
                                                0, buf.name() + ".buffer");
    global->setInitializer(buffer_struct);

    // Finally, dump it in the symbol table
    Constant *zero[] = {ConstantInt::get(i32_t, 0)};
    Constant *global_ptr = ConstantExpr::getInBoundsGetElementPtr(buffer_t_type, global, zero);
    sym_push(buf.name() + ".buffer", global_ptr);
}

Constant* CodeGen_LLVM::embed_constant_expr(Expr e) {
    if (!e.defined()) {
        return Constant::getNullValue(scalar_value_t_type->getPointerTo());
    }

    internal_assert(!e.type().is_handle()) << "Should never see Handle types here.";

    llvm::Value *val = codegen(e);
    llvm::Constant *constant = dyn_cast<llvm::Constant>(val);
    internal_assert(constant);

    GlobalVariable *storage = new GlobalVariable(
            *module,
            constant->getType(),
            /*isConstant*/ true,
            GlobalValue::PrivateLinkage,
            constant);

    Constant *zero[] = {ConstantInt::get(i32_t, 0)};
    return ConstantExpr::getBitCast(
        ConstantExpr::getInBoundsGetElementPtr(constant->getType(), storage, zero),
        scalar_value_t_type->getPointerTo());
}

// Make a wrapper to call the function with an array of pointer
// args. This is easier for the JIT to call than a function with an
// unknown (at compile time) argument list.
llvm::Function *CodeGen_LLVM::add_argv_wrapper(const std::string &name) {
    llvm::Type *args_t[] = {i8_t->getPointerTo()->getPointerTo()};
    llvm::FunctionType *func_t = llvm::FunctionType::get(i32_t, args_t, false);
    llvm::Function *wrapper = llvm::Function::Create(func_t, llvm::GlobalValue::ExternalLinkage, name, module.get());
    llvm::BasicBlock *block = llvm::BasicBlock::Create(module->getContext(), "entry", wrapper);
    builder->SetInsertPoint(block);

    llvm::Value *arg_array = iterator_to_pointer(wrapper->arg_begin());

    std::vector<llvm::Value *> wrapper_args;
    for (llvm::Function::arg_iterator i = function->arg_begin(); i != function->arg_end(); i++) {
        // Get the address of the nth argument
        llvm::Value *ptr = builder->CreateConstGEP1_32(arg_array, wrapper_args.size());
        ptr = builder->CreateLoad(ptr);
        if (i->getType() == buffer_t_type->getPointerTo()) {
            // Cast the argument to a buffer_t *
            wrapper_args.push_back(builder->CreatePointerCast(ptr, buffer_t_type->getPointerTo()));
        } else {
            // Cast to the appropriate type and load
            ptr = builder->CreatePointerCast(ptr, i->getType()->getPointerTo());
            wrapper_args.push_back(builder->CreateLoad(ptr));
        }
    }
    debug(4) << "Creating call from wrapper to actual function\n";
    llvm::CallInst *result = builder->CreateCall(function, wrapper_args);
    // This call should never inline
    result->setIsNoInline();
    builder->CreateRet(result);
    internal_assert(!verifyFunction(*wrapper, &llvm::errs()));
    return wrapper;
}

llvm::Function *CodeGen_LLVM::embed_metadata_getter(const std::string &metadata_name,
        const std::string &function_name, const std::vector<LoweredArgument> &args,
        const std::map<std::string, std::string> &metadata_name_map) {
    Constant *zero = ConstantInt::get(i32_t, 0);

    const int num_args = (int) args.size();

    auto map_string = [&metadata_name_map](const std::string &from) -> std::string {
        auto it = metadata_name_map.find(from);
        return it == metadata_name_map.end() ? from : it->second;
    };

    vector<Constant *> arguments_array_entries;
    for (int arg = 0; arg < num_args; ++arg) {

        StructType *type_t_type = module->getTypeByName("struct.halide_type_t");
        internal_assert(type_t_type) << "Did not find halide_type_t in module.\n";

        Constant *type_fields[] = {
            ConstantInt::get(i8_t, args[arg].type.code()),
            ConstantInt::get(i8_t, args[arg].type.bits()),
            ConstantInt::get(i16_t, 1)
        };
        Constant *type = ConstantStruct::get(type_t_type, type_fields);

        Expr def = args[arg].def;
        Expr min = args[arg].min;
        Expr max = args[arg].max;
        if (args[arg].type.is_handle()) {
            // Handle values are always emitted into metadata as "undefined", regardless of
            // what sort of Expr is provided.
            def = min = max = Expr();
        }
        Constant *argument_fields[] = {
            create_string_constant(map_string(args[arg].name)),
            ConstantInt::get(i32_t, args[arg].kind),
            ConstantInt::get(i32_t, args[arg].dimensions),
            type,
            embed_constant_expr(def),
            embed_constant_expr(min),
            embed_constant_expr(max)
        };
        arguments_array_entries.push_back(ConstantStruct::get(argument_t_type, argument_fields));
    }
    llvm::ArrayType *arguments_array = ArrayType::get(argument_t_type, num_args);
    GlobalVariable *arguments_array_storage = new GlobalVariable(
        *module,
        arguments_array,
        /*isConstant*/ true,
        GlobalValue::PrivateLinkage,
        ConstantArray::get(arguments_array, arguments_array_entries));

    Value *zeros[] = {zero, zero};
    Constant *metadata_fields[] = {
        /* version */ zero,
        /* num_arguments */ ConstantInt::get(i32_t, num_args),
        /* arguments */ ConstantExpr::getInBoundsGetElementPtr(arguments_array, arguments_array_storage, zeros),
        /* target */ create_string_constant(map_string(target.to_string())),
        /* name */ create_string_constant(map_string(function_name))
    };

    GlobalVariable *metadata_storage = new GlobalVariable(
        *module,
        metadata_t_type,
        /*isConstant*/ true,
        GlobalValue::PrivateLinkage,
        ConstantStruct::get(metadata_t_type, metadata_fields),
        metadata_name + "_storage");

    llvm::FunctionType *func_t = llvm::FunctionType::get(metadata_t_type->getPointerTo(), false);
    llvm::Function *metadata_getter = llvm::Function::Create(func_t, llvm::GlobalValue::ExternalLinkage, metadata_name, module.get());
    llvm::BasicBlock *block = llvm::BasicBlock::Create(module.get()->getContext(), "entry", metadata_getter);
    builder->SetInsertPoint(block);
    builder->CreateRet(metadata_storage);
    internal_assert(!verifyFunction(*metadata_getter, &llvm::errs()));

    return metadata_getter;
}

llvm::Type *CodeGen_LLVM::llvm_type_of(Type t) {
    return Internal::llvm_type_of(context, t);
}

void CodeGen_LLVM::optimize_module() {
    debug(3) << "Optimizing module\n";

    if (debug::debug_level() >= 3) {
        #if LLVM_VERSION >= 50
        module->print(dbgs(), nullptr, false, true);
        #else
        module->dump();
        #endif
    }

    // We override PassManager::add so that we have an opportunity to
    // blacklist problematic LLVM passes.
    class MyFunctionPassManager : public legacy::FunctionPassManager {
    public:
        MyFunctionPassManager(llvm::Module *m) : legacy::FunctionPassManager(m) {}
        virtual void add(Pass *p) override {
            debug(2) << "Adding function pass: " << p->getPassName().str() << "\n";
            legacy::FunctionPassManager::add(p);
        }
    };

    class MyModulePassManager : public legacy::PassManager {
    public:
        virtual void add(Pass *p) override {
            debug(2) << "Adding module pass: " << p->getPassName().str() << "\n";
            legacy::PassManager::add(p);
        }
    };

    MyFunctionPassManager function_pass_manager(module.get());
    MyModulePassManager module_pass_manager;

    std::unique_ptr<TargetMachine> TM = make_target_machine(*module);
    module_pass_manager.add(createTargetTransformInfoWrapperPass(TM ? TM->getTargetIRAnalysis() : TargetIRAnalysis()));
    function_pass_manager.add(createTargetTransformInfoWrapperPass(TM ? TM->getTargetIRAnalysis() : TargetIRAnalysis()));

    PassManagerBuilder b;
    b.OptLevel = 3;
#if LLVM_VERSION >= 50
    b.Inliner = createFunctionInliningPass(b.OptLevel, 0, false);
#else
    b.Inliner = createFunctionInliningPass(b.OptLevel, 0);
#endif
    b.LoopVectorize = true;
    b.SLPVectorize = true;

#if LLVM_VERSION >= 50
    if (TM) {
        TM->adjustPassManager(b);
    }
#endif

    b.populateFunctionPassManager(function_pass_manager);
    b.populateModulePassManager(module_pass_manager);

    // Run optimization passes
    function_pass_manager.doInitialization();
    for (llvm::Module::iterator i = module->begin(); i != module->end(); i++) {
        function_pass_manager.run(*i);
    }
    function_pass_manager.doFinalization();
    module_pass_manager.run(*module);

    debug(3) << "After LLVM optimizations:\n";
    if (debug::debug_level() >= 2) {
        #if LLVM_VERSION >= 50
        module->print(dbgs(), nullptr, false, true);
        #else
        module->dump();
        #endif
    }
}

void CodeGen_LLVM::sym_push(const string &name, llvm::Value *value) {
    if (!value->getType()->isVoidTy()) {
        value->setName(name);
    }
    symbol_table.push(name, value);
}

void CodeGen_LLVM::sym_pop(const string &name) {
    symbol_table.pop(name);
}

llvm::Value *CodeGen_LLVM::sym_get(const string &name, bool must_succeed) const {
    // look in the symbol table
    if (!symbol_table.contains(name)) {
        if (must_succeed) {
            std::ostringstream err;
            err << "Symbol not found: " << name << "\n";

            if (debug::debug_level() > 0) {
                err << "The following names are in scope:\n"
                    << symbol_table << "\n";
            }

            internal_error << err.str();
        } else {
            return nullptr;
        }
    }
    return symbol_table.get(name);
}

bool CodeGen_LLVM::sym_exists(const string &name) const {
    return symbol_table.contains(name);
}

Value *CodeGen_LLVM::codegen(Expr e) {
    internal_assert(e.defined());
    debug(4) << "Codegen: " << e.type() << ", " << e << "\n";
    value = nullptr;
    e.accept(this);
    internal_assert(value) << "Codegen of an expr did not produce an llvm value\n";
    return value;
}

void CodeGen_LLVM::codegen(Stmt s) {
    internal_assert(s.defined());
    debug(3) << "Codegen: " << s << "\n";
    value = nullptr;
    s.accept(this);
}

void CodeGen_LLVM::visit(const IntImm *op) {
    value = ConstantInt::getSigned(llvm_type_of(op->type), op->value);
}

void CodeGen_LLVM::visit(const UIntImm *op) {
    value = ConstantInt::get(llvm_type_of(op->type), op->value);
}

void CodeGen_LLVM::visit(const FloatImm *op) {
    value = ConstantFP::get(llvm_type_of(op->type), op->value);
}

void CodeGen_LLVM::visit(const StringImm *op) {
    value = create_string_constant(op->value);
}

void CodeGen_LLVM::visit(const Cast *op) {
    Halide::Type src = op->value.type();
    Halide::Type dst = op->type;

    value = codegen(op->value);

    llvm::Type *llvm_dst = llvm_type_of(dst);

    if (dst.is_handle() && src.is_handle()) {
        value = builder->CreateBitCast(value, llvm_dst);
    } else if (dst.is_handle() || src.is_handle()) {
        internal_error << "Can't cast from " << src << " to " << dst << "\n";
    } else if (!src.is_float() && !dst.is_float()) {
        // Widening integer casts either zero extend or sign extend,
        // depending on the source type. Narrowing integer casts
        // always truncate.
        value = builder->CreateIntCast(value, llvm_dst, src.is_int());
    } else if (src.is_float() && dst.is_int()) {
        value = builder->CreateFPToSI(value, llvm_dst);
    } else if (src.is_float() && dst.is_uint()) {
        // fptoui has undefined behavior on overflow. Seems reasonable
        // to get an unspecified uint on overflow, but because uint1s
        // are stored in uint8s for float->uint1 casts this undefined
        // behavior manifests itself as uint1 values greater than 1,
        // which could in turn break our bounds inference
        // guarantees. So go via uint8 in this case.
        if (dst.bits() < 8) {
            value = builder->CreateFPToUI(value, llvm_type_of(dst.with_bits(8)));
            value = builder->CreateIntCast(value, llvm_dst, false);
        } else {
            value = builder->CreateFPToUI(value, llvm_dst);
        }
    } else if (src.is_int() && dst.is_float()) {
        value = builder->CreateSIToFP(value, llvm_dst);
    } else if (src.is_uint() && dst.is_float()) {
        value = builder->CreateUIToFP(value, llvm_dst);
    } else {
        internal_assert(src.is_float() && dst.is_float());
        // Float widening or narrowing
        value = builder->CreateFPCast(value, llvm_dst);
    }
}

void CodeGen_LLVM::visit(const Variable *op) {
    value = sym_get(op->name);
}

void CodeGen_LLVM::visit(const Add *op) {
    if (op->type.is_float()) {
        value = builder->CreateFAdd(codegen(op->a), codegen(op->b));
    } else if (op->type.is_int() && op->type.bits() >= 32) {
        // We tell llvm integers don't wrap, so that it generates good
        // code for loop indices.
        value = builder->CreateNSWAdd(codegen(op->a), codegen(op->b));
    } else {
        value = builder->CreateAdd(codegen(op->a), codegen(op->b));
    }
}

void CodeGen_LLVM::visit(const Sub *op) {
    if (op->type.is_float()) {
        value = builder->CreateFSub(codegen(op->a), codegen(op->b));
    } else if (op->type.is_int() && op->type.bits() >= 32) {
        // We tell llvm integers don't wrap, so that it generates good
        // code for loop indices.
        value = builder->CreateNSWSub(codegen(op->a), codegen(op->b));
    } else {
        value = builder->CreateSub(codegen(op->a), codegen(op->b));
    }
}

void CodeGen_LLVM::visit(const Mul *op) {
    if (op->type.is_float()) {
        value = builder->CreateFMul(codegen(op->a), codegen(op->b));
    } else if (op->type.is_int() && op->type.bits() >= 32) {
        // We tell llvm integers don't wrap, so that it generates good
        // code for loop indices.
        value = builder->CreateNSWMul(codegen(op->a), codegen(op->b));
    } else {
        value = builder->CreateMul(codegen(op->a), codegen(op->b));
    }
}

Expr CodeGen_LLVM::mulhi_shr(Expr a, Expr b, int shr) {
    Type ty = a.type();
    Type wide_ty = ty.with_bits(ty.bits() * 2);

    Expr p_wide = cast(wide_ty, a) * cast(wide_ty, b);
    return cast(ty, p_wide >> (shr + ty.bits()));
}

Expr CodeGen_LLVM::sorted_avg(Expr a, Expr b) {
    // b > a, so the following works without widening:
    // a + (b - a)/2
    return a + (b - a)/2;
}

void CodeGen_LLVM::visit(const Div *op) {
    user_assert(!is_zero(op->b)) << "Division by constant zero in expression: " << Expr(op) << "\n";

    // Detect if it's a small int division
    const int64_t *const_int_divisor = as_const_int(op->b);
    const uint64_t *const_uint_divisor = as_const_uint(op->b);

    int shift_amount;
    if (op->type.is_float()) {
        value = builder->CreateFDiv(codegen(op->a), codegen(op->b));
    } else if (is_const_power_of_two_integer(op->b, &shift_amount) &&
               (op->type.is_int() || op->type.is_uint())) {
        value = codegen(op->a >> shift_amount);
    } else if (const_int_divisor &&
               op->type.is_int() &&
               (op->type.bits() == 8 || op->type.bits() == 16 || op->type.bits() == 32) &&
               *const_int_divisor > 1 &&
               ((op->type.bits() > 8 && *const_int_divisor < 256) || *const_int_divisor < 128)) {

        int64_t multiplier, shift;
        if (op->type.bits() == 32) {
            multiplier = IntegerDivision::table_s32[*const_int_divisor][2];
            shift      = IntegerDivision::table_s32[*const_int_divisor][3];
        } else if (op->type.bits() == 16) {
            multiplier = IntegerDivision::table_s16[*const_int_divisor][2];
            shift      = IntegerDivision::table_s16[*const_int_divisor][3];
        } else {
            // 8 bit
            multiplier = IntegerDivision::table_s8[*const_int_divisor][2];
            shift      = IntegerDivision::table_s8[*const_int_divisor][3];
        }
        Expr num = op->a;

        // Make an all-ones mask if the numerator is negative
        Expr sign = num >> make_const(op->type, op->type.bits() - 1);

        // Flip the numerator bits if the mask is high.
        num = cast(num.type().with_code(Type::UInt), num);
        num = num ^ sign;

        // Multiply and keep the high half of the
        // result, and then apply the shift.
        Expr mult = make_const(num.type(), multiplier);
        num = mulhi_shr(num, mult, shift);

        // Maybe flip the bits back again.
        num = num ^ sign;

        value = codegen(num);

    } else if (const_uint_divisor &&
               op->type.is_uint() &&
               (op->type.bits() == 8 || op->type.bits() == 16 || op->type.bits() == 32) &&
               *const_uint_divisor > 1 && *const_uint_divisor < 256) {

        int64_t method, multiplier, shift;
        if (op->type.bits() == 32) {
            method     = IntegerDivision::table_u32[*const_uint_divisor][1];
            multiplier = IntegerDivision::table_u32[*const_uint_divisor][2];
            shift      = IntegerDivision::table_u32[*const_uint_divisor][3];
        } else if (op->type.bits() == 16) {
            method     = IntegerDivision::table_u16[*const_uint_divisor][1];
            multiplier = IntegerDivision::table_u16[*const_uint_divisor][2];
            shift      = IntegerDivision::table_u16[*const_uint_divisor][3];
        } else {
            method     = IntegerDivision::table_u8[*const_uint_divisor][1];
            multiplier = IntegerDivision::table_u8[*const_uint_divisor][2];
            shift      = IntegerDivision::table_u8[*const_uint_divisor][3];
        }

        internal_assert(method != 0)
            << "method 0 division is for powers of two and should have been handled elsewhere\n";
        Expr num = op->a;

        // Widen, multiply, narrow
        Expr mult = make_const(num.type(), multiplier);
        Expr val = mulhi_shr(num, mult, method == 1 ? shift : 0);

        if (method == 2) {
            // Average with original numerator.
            val = sorted_avg(val, num);

            // Do the final shift
            if (shift) {
                val = val >> make_const(op->type, shift);
            }
        }

        value = codegen(val);
    } else {
        value = codegen(lower_euclidean_div(op->a, op->b));
    }
}

void CodeGen_LLVM::visit(const Mod *op) {
    // Detect if it's a small int modulus
    const int64_t *const_int_divisor = as_const_int(op->b);
    const uint64_t *const_uint_divisor = as_const_uint(op->b);

    int bits;
    if (op->type.is_float()) {
        // TODO: figure out what to do in strict_float, perhaps use the constrained frem intrinsic.
        value = codegen(simplify(op->a - op->b * floor(op->a/op->b)));
    } else if (is_const_power_of_two_integer(op->b, &bits)) {
        value = codegen(op->a & (op->b - 1));
    } else if (const_int_divisor &&
               op->type.is_int() &&
               (op->type.bits() == 8 || op->type.bits() == 16 || op->type.bits() == 32) &&
               *const_int_divisor > 1 &&
               ((op->type.bits() > 8 && *const_int_divisor < 256) || *const_int_divisor < 128)) {
        // We can use our fast signed integer division
        value = codegen(common_subexpression_elimination(op->a - (op->a / op->b) * op->b));
    } else if (const_uint_divisor &&
               op->type.is_uint() &&
               (op->type.bits() == 8 || op->type.bits() == 16 || op->type.bits() == 32) &&
               *const_uint_divisor > 1 && *const_uint_divisor < 256) {
        // We can use our fast unsigned integer division
        value = codegen(common_subexpression_elimination(op->a - (op->a / op->b) * op->b));
    } else {
        // To match our definition of division, mod should be between 0
        // and |b|.
        value = codegen(lower_euclidean_mod(op->a, op->b));
    }
}

void CodeGen_LLVM::visit(const Min *op) {
    string a_name = unique_name('a');
    string b_name = unique_name('b');
    Expr a = Variable::make(op->a.type(), a_name);
    Expr b = Variable::make(op->b.type(), b_name);
    value = codegen(Let::make(a_name, op->a,
                              Let::make(b_name, op->b,
                                        select(a < b, a, b))));
}

void CodeGen_LLVM::visit(const Max *op) {
    string a_name = unique_name('a');
    string b_name = unique_name('b');
    Expr a = Variable::make(op->a.type(), a_name);
    Expr b = Variable::make(op->b.type(), b_name);
    value = codegen(Let::make(a_name, op->a,
                              Let::make(b_name, op->b,
                                        select(a > b, a, b))));
}

void CodeGen_LLVM::visit(const EQ *op) {
    Value *a = codegen(op->a);
    Value *b = codegen(op->b);
    Halide::Type t = op->a.type();
    if (t.is_float()) {
        value = builder->CreateFCmpOEQ(a, b);
    } else {
        value = builder->CreateICmpEQ(a, b);
    }
}

void CodeGen_LLVM::visit(const NE *op) {
    Value *a = codegen(op->a);
    Value *b = codegen(op->b);
    Halide::Type t = op->a.type();
    if (t.is_float()) {
        value = builder->CreateFCmpONE(a, b);
    } else {
        value = builder->CreateICmpNE(a, b);
    }
}

void CodeGen_LLVM::visit(const LT *op) {
    Value *a = codegen(op->a);
    Value *b = codegen(op->b);

    Halide::Type t = op->a.type();
    if (t.is_float()) {
        value = builder->CreateFCmpOLT(a, b);
    } else if (t.is_int()) {
        value = builder->CreateICmpSLT(a, b);
    } else {
        value = builder->CreateICmpULT(a, b);
    }
}

void CodeGen_LLVM::visit(const LE *op) {
    Value *a = codegen(op->a);
    Value *b = codegen(op->b);
    Halide::Type t = op->a.type();
    if (t.is_float()) {
        value = builder->CreateFCmpOLE(a, b);
    } else if (t.is_int()) {
        value = builder->CreateICmpSLE(a, b);
    } else {
        value = builder->CreateICmpULE(a, b);
    }
}

void CodeGen_LLVM::visit(const GT *op) {
    Value *a = codegen(op->a);
    Value *b = codegen(op->b);
    Halide::Type t = op->a.type();
    if (t.is_float()) {
        value = builder->CreateFCmpOGT(a, b);
    } else if (t.is_int()) {
        value = builder->CreateICmpSGT(a, b);
    } else {
        value = builder->CreateICmpUGT(a, b);
    }
}

void CodeGen_LLVM::visit(const GE *op) {
    Value *a = codegen(op->a);
    Value *b = codegen(op->b);
    Halide::Type t = op->a.type();
    if (t.is_float()) {
        value = builder->CreateFCmpOGE(a, b);
    } else if (t.is_int()) {
        value = builder->CreateICmpSGE(a, b);
    } else {
        value = builder->CreateICmpUGE(a, b);
    }
}

void CodeGen_LLVM::visit(const And *op) {
    value = builder->CreateAnd(codegen(op->a), codegen(op->b));
}

void CodeGen_LLVM::visit(const Or *op) {
    value = builder->CreateOr(codegen(op->a), codegen(op->b));
}

void CodeGen_LLVM::visit(const Not *op) {
    value = builder->CreateNot(codegen(op->a));
}


void CodeGen_LLVM::visit(const Select *op) {
    if (op->type == Int(32)) {
        // llvm has a performance bug inside of loop strength
        // reduction that barfs on long chains of selects. To avoid
        // it, we use bit-masking instead.
        Value *cmp = codegen(op->condition);
        Value *a = codegen(op->true_value);
        Value *b = codegen(op->false_value);
        cmp = builder->CreateIntCast(cmp, i32_t, true);
        a = builder->CreateAnd(a, cmp);
        cmp = builder->CreateNot(cmp);
        b = builder->CreateAnd(b, cmp);
        value = builder->CreateOr(a, b);
    } else {
        value = builder->CreateSelect(codegen(op->condition),
                                      codegen(op->true_value),
                                      codegen(op->false_value));
    }
}

namespace {
Expr promote_64(Expr e) {
    if (const Add *a = e.as<Add>()) {
        return Add::make(promote_64(a->a), promote_64(a->b));
    } else if (const Sub *s = e.as<Sub>()) {
        return Sub::make(promote_64(s->a), promote_64(s->b));
    } else if (const Mul *m = e.as<Mul>()) {
        return Mul::make(promote_64(m->a), promote_64(m->b));
    } else if (const Min *m = e.as<Min>()) {
        return Min::make(promote_64(m->a), promote_64(m->b));
    } else if (const Max *m = e.as<Max>()) {
        return Max::make(promote_64(m->a), promote_64(m->b));
    } else {
        return cast(Int(64), e);
    }
}
}

Value *CodeGen_LLVM::codegen_buffer_pointer(string buffer, Halide::Type type, Expr index) {
    // Find the base address from the symbol table
    Value *base_address = symbol_table.get(buffer);
    return codegen_buffer_pointer(base_address, type, index);
}

Value *CodeGen_LLVM::codegen_buffer_pointer(Value *base_address, Halide::Type type, Expr index) {
    // Promote index to 64-bit on targets that use 64-bit pointers.
    llvm::DataLayout d(module.get());
    if (promote_indices() && d.getPointerSize() == 8) {
        index = promote_64(index);
    }

    // Handles are always indexed as 64-bit.
    if (type.is_handle()) {
        return codegen_buffer_pointer(base_address, UInt(64, type.lanes()), index);
    } else {
        return codegen_buffer_pointer(base_address, type, codegen(index));
    }
}

Value *CodeGen_LLVM::codegen_buffer_pointer(string buffer, Halide::Type type, Value *index) {
    // Find the base address from the symbol table
    Value *base_address = symbol_table.get(buffer);
    return codegen_buffer_pointer(base_address, type, index);
}

Value *CodeGen_LLVM::codegen_buffer_pointer(Value *base_address, Halide::Type type, Value *index) {
    llvm::Type *base_address_type = base_address->getType();
    unsigned address_space = base_address_type->getPointerAddressSpace();

    llvm::Type *load_type = llvm_type_of(type)->getPointerTo(address_space);

    // If the type doesn't match the expected type, we need to pointer cast
    if (load_type != base_address_type) {
        base_address = builder->CreatePointerCast(base_address, load_type);
    }

    llvm::Constant *constant_index = dyn_cast<llvm::Constant>(index);
    if (constant_index && constant_index->isZeroValue()) {
        return base_address;
    }

    // Promote index to 64-bit on targets that use 64-bit pointers.
    llvm::DataLayout d(module.get());
    if (d.getPointerSize() == 8) {
        index = builder->CreateIntCast(index, i64_t, true);
    }

    return builder->CreateInBoundsGEP(base_address, index);
}

namespace {
int next_power_of_two(int x) {
    for (int p2 = 1; ; p2 *= 2) {
        if (p2 >= x) {
            return p2;
        }
    }
    // unreachable.
}
}

void CodeGen_LLVM::add_tbaa_metadata(llvm::Instruction *inst, string buffer, Expr index) {

    // Get the unique name for the block of memory this allocate node
    // is using.
    buffer = get_allocation_name(buffer);

    // If the index is constant, we generate some TBAA info that helps
    // LLVM understand our loads/stores aren't aliased.
    bool constant_index = false;
    int64_t base = 0;
    int64_t width = 1;

    if (index.defined()) {
        if (const Ramp *ramp = index.as<Ramp>()) {
            const int64_t *pstride = as_const_int(ramp->stride);
            const int64_t *pbase = as_const_int(ramp->base);
            if (pstride && pbase) {
                // We want to find the smallest aligned width and offset
                // that contains this ramp.
                int64_t stride = *pstride;
                base = *pbase;
                assert(base >= 0);
                width = next_power_of_two(ramp->lanes * stride);

                while (base % width) {
                    base -= base % width;
                    width *= 2;
                }
                constant_index = true;
            }
        } else {
            const int64_t *pbase = as_const_int(index);
            if (pbase) {
                base = *pbase;
                constant_index = true;
            }
        }
    }

    llvm::MDBuilder builder(*context);

    // Add type-based-alias-analysis metadata to the pointer, so that
    // loads and stores to different buffers can get reordered.
    MDNode *tbaa = builder.createTBAARoot("Halide buffer");

    tbaa = builder.createTBAAScalarTypeNode(buffer, tbaa);

    // We also add metadata for constant indices to allow loads and
    // stores to the same buffer to get reordered.
    if (constant_index) {
        for (int w = 1024; w >= width; w /= 2) {
            int64_t b = (base / w) * w;

            std::stringstream level;
            level << buffer << ".width" << w << ".base" << b;
            tbaa = builder.createTBAAScalarTypeNode(level.str(), tbaa);
        }
    }

    tbaa = builder.createTBAAStructTagNode(tbaa, tbaa, 0);

    inst->setMetadata("tbaa", tbaa);
}

void CodeGen_LLVM::visit(const Load *op) {
    // If it's a Handle, load it as a uint64_t and then cast
    if (op->type.is_handle()) {
        codegen(reinterpret(op->type, Load::make(UInt(64, op->type.lanes()), op->name,
                                                 op->index, op->image, op->param, op->predicate)));
        return;
    }

    // Predicated load
    if (!is_one(op->predicate)) {
        codegen_predicated_vector_load(op);
        return;
    }

    // There are several cases. Different architectures may wish to override some.
    if (op->type.is_scalar()) {
        // Scalar loads
        Value *ptr = codegen_buffer_pointer(op->name, op->type, op->index);
        LoadInst *load = builder->CreateAlignedLoad(ptr, op->type.bytes());
        add_tbaa_metadata(load, op->name, op->index);
        value = load;
    } else {
        const Ramp *ramp = op->index.as<Ramp>();
        const IntImm *stride = ramp ? ramp->stride.as<IntImm>() : nullptr;

        if (ramp && stride && stride->value == 1) {
            value = codegen_dense_vector_load(op);
        } else if (ramp && stride && stride->value == 2) {
            // Load two vectors worth and then shuffle
            Expr base_a = ramp->base, base_b = ramp->base + ramp->lanes;
            Expr stride_a = make_one(base_a.type());
            Expr stride_b = make_one(base_b.type());

            // False indicates we should take the even-numbered lanes
            // from the load, true indicates we should take the
            // odd-numbered-lanes.
            bool shifted_a = false, shifted_b = false;

            bool external = op->param.defined() || op->image.defined();

            // Don't read beyond the end of an external buffer.
            if (external) {
                base_b -= 1;
                shifted_b = true;
            } else {
                // If the base ends in an odd constant, then subtract one
                // and do a different shuffle. This helps expressions like
                // (f(2*x) + f(2*x+1) share loads
                const Add *add = ramp->base.as<Add>();
                const IntImm *offset = add ? add->b.as<IntImm>() : nullptr;
                if (offset && offset->value & 1) {
                    base_a -= 1;
                    shifted_a = true;
                    base_b -= 1;
                    shifted_b = true;
                }
            }

            // Do each load.
            Expr ramp_a = Ramp::make(base_a, stride_a, ramp->lanes);
            Expr ramp_b = Ramp::make(base_b, stride_b, ramp->lanes);
            Expr load_a = Load::make(op->type, op->name, ramp_a, op->image, op->param, op->predicate);
            Expr load_b = Load::make(op->type, op->name, ramp_b, op->image, op->param, op->predicate);
            Value *vec_a = codegen(load_a);
            Value *vec_b = codegen(load_b);

            // Shuffle together the results.
            vector<int> indices(ramp->lanes);
            for (int i = 0; i < (ramp->lanes + 1)/2; i++) {
                indices[i] = i*2 + (shifted_a ? 1 : 0);
            }
            for (int i = (ramp->lanes + 1)/2; i < ramp->lanes; i++) {
                indices[i] = i*2 + (shifted_b ? 1 : 0);
            }

            value = shuffle_vectors(vec_a, vec_b, indices);
        } else if (ramp && stride && stride->value == -1) {
            // Load the vector and then flip it in-place
            Expr flipped_base = ramp->base - ramp->lanes + 1;
            Expr flipped_stride = make_one(flipped_base.type());
            Expr flipped_index = Ramp::make(flipped_base, flipped_stride, ramp->lanes);
            Expr flipped_load = Load::make(op->type, op->name, flipped_index, op->image, op->param, op->predicate);

            Value *flipped = codegen(flipped_load);

            vector<int> indices(ramp->lanes);
            for (int i = 0; i < ramp->lanes; i++) {
                indices[i] = ramp->lanes - 1 - i;
            }

            value = shuffle_vectors(flipped, indices);
        } else if (ramp) {
            // Gather without generating the indices as a vector
            Value *ptr = codegen_buffer_pointer(op->name, op->type.element_of(), ramp->base);
            Value *stride = codegen(ramp->stride);
            value = UndefValue::get(llvm_type_of(op->type));
            for (int i = 0; i < ramp->lanes; i++) {
                Value *lane = ConstantInt::get(i32_t, i);
                LoadInst *val = builder->CreateLoad(ptr);
                add_tbaa_metadata(val, op->name, op->index);
                value = builder->CreateInsertElement(value, val, lane);
                ptr = builder->CreateInBoundsGEP(ptr, stride);
            }
        } else if (false /* should_scalarize(op->index) */) {
            // TODO: put something sensible in for
            // should_scalarize. Probably a good idea if there are no
            // loads in it, and it's all int32.

            // Compute the index as scalars, and then do a gather
            Value *vec = UndefValue::get(llvm_type_of(op->type));
            for (int i = 0; i < op->type.lanes(); i++) {
                Expr idx = extract_lane(op->index, i);
                Value *ptr = codegen_buffer_pointer(op->name, op->type.element_of(), idx);
                LoadInst *val = builder->CreateLoad(ptr);
                add_tbaa_metadata(val, op->name, op->index);
                vec = builder->CreateInsertElement(vec, val, ConstantInt::get(i32_t, i));
            }
            value = vec;
        } else {
            // General gathers
            Value *index = codegen(op->index);
            Value *vec = UndefValue::get(llvm_type_of(op->type));
            for (int i = 0; i < op->type.lanes(); i++) {
                Value *idx = builder->CreateExtractElement(index, ConstantInt::get(i32_t, i));
                Value *ptr = codegen_buffer_pointer(op->name, op->type.element_of(), idx);
                LoadInst *val = builder->CreateLoad(ptr);
                add_tbaa_metadata(val, op->name, op->index);
                vec = builder->CreateInsertElement(vec, val, ConstantInt::get(i32_t, i));
            }
            value = vec;
        }
    }

}

void CodeGen_LLVM::visit(const Ramp *op) {
    if (is_const(op->stride) && !is_const(op->base)) {
        // If the stride is const and the base is not (e.g. ramp(x, 1,
        // 4)), we can lift out the stride and broadcast the base so
        // we can do a single vector broadcast and add instead of
        // repeated insertion
        Expr broadcast = Broadcast::make(op->base, op->lanes);
        Expr ramp = Ramp::make(make_zero(op->base.type()), op->stride, op->lanes);
        value = codegen(broadcast + ramp);
    } else {
        // Otherwise we generate element by element by adding the stride to the base repeatedly

        Value *base = codegen(op->base);
        Value *stride = codegen(op->stride);

        value = UndefValue::get(llvm_type_of(op->type));
        for (int i = 0; i < op->type.lanes(); i++) {
            if (i > 0) {
                if (op->type.is_float()) {
                    base = builder->CreateFAdd(base, stride);
                } else if (op->type.is_int() && op->type.bits() >= 32) {
                    base = builder->CreateNSWAdd(base, stride);
                } else {
                    base = builder->CreateAdd(base, stride);
                }
            }
            value = builder->CreateInsertElement(value, base, ConstantInt::get(i32_t, i));
        }
    }
}

llvm::Value *CodeGen_LLVM::create_broadcast(llvm::Value *v, int lanes) {
    Constant *undef = UndefValue::get(VectorType::get(v->getType(), lanes));
    Constant *zero = ConstantInt::get(i32_t, 0);
    v = builder->CreateInsertElement(undef, v, zero);
    Constant *zeros = ConstantVector::getSplat(lanes, zero);
    return builder->CreateShuffleVector(v, undef, zeros);
}

void CodeGen_LLVM::visit(const Broadcast *op) {
    value = create_broadcast(codegen(op->value), op->lanes);
}

Value *CodeGen_LLVM::interleave_vectors(const std::vector<Value *> &vecs) {
    internal_assert(vecs.size() >= 1);
    for (size_t i = 1; i < vecs.size(); i++) {
        internal_assert(vecs[0]->getType() == vecs[i]->getType());
    }
    int vec_elements = vecs[0]->getType()->getVectorNumElements();

    if (vecs.size() == 1) {
        return vecs[0];
    } else if (vecs.size() == 2) {
        Value *a = vecs[0];
        Value *b = vecs[1];
        vector<int> indices(vec_elements*2);
        for (int i = 0; i < vec_elements*2; i++) {
            indices[i] = i%2 == 0 ? i/2 : i/2 + vec_elements;
        }
        return shuffle_vectors(a, b, indices);
    } else {
        // Grab the even and odd elements of vecs.
        vector<Value *> even_vecs;
        vector<Value *> odd_vecs;
        for (size_t i = 0; i < vecs.size(); i++) {
            if (i%2 == 0) {
                even_vecs.push_back(vecs[i]);
            } else {
                odd_vecs.push_back(vecs[i]);
            }
        }

        // If the number of vecs is odd, save the last one for later.
        Value *last = nullptr;
        if (even_vecs.size() > odd_vecs.size()) {
            last = even_vecs.back();
            even_vecs.pop_back();
        }
        internal_assert(even_vecs.size() == odd_vecs.size());

        // Interleave the even and odd parts.
        Value *even = interleave_vectors(even_vecs);
        Value *odd = interleave_vectors(odd_vecs);

        if (last) {
            int result_elements = vec_elements*vecs.size();

            // Interleave even and odd, leaving a space for the last element.
            vector<int> indices(result_elements, -1);
            for (int i = 0, idx = 0; i < result_elements; i++) {
                if (i%vecs.size() < vecs.size() - 1) {
                    indices[i] = idx%2 == 0 ? idx/2 : idx/2 + vec_elements*even_vecs.size();
                    idx++;
                }
            }
            Value *even_odd = shuffle_vectors(even, odd, indices);

            // Interleave the last vector into the result.
            last = slice_vector(last, 0, result_elements);
            for (int i = 0; i < result_elements; i++) {
                if (i%vecs.size() < vecs.size() - 1) {
                    indices[i] = i;
                } else {
                    indices[i] = i/vecs.size() + result_elements;
                }
            }

            return shuffle_vectors(even_odd, last, indices);
        } else {
            return interleave_vectors({even, odd});
        }
    }
}

void CodeGen_LLVM::scalarize(Expr e) {
    llvm::Type *result_type = llvm_type_of(e.type());

    Value *result = UndefValue::get(result_type);

    for (int i = 0; i < e.type().lanes(); i++) {
        Value *v = codegen(extract_lane(e, i));
        result = builder->CreateInsertElement(result, v, ConstantInt::get(i32_t, i));
    }
    value = result;
}

void CodeGen_LLVM::codegen_predicated_vector_store(const Store *op) {
    const Ramp *ramp = op->index.as<Ramp>();
    if (ramp && is_one(ramp->stride)) { // Dense vector store
        debug(4) << "Predicated dense vector store\n\t" << Stmt(op) << "\n";
        Value *vpred = codegen(op->predicate);
        Halide::Type value_type = op->value.type();
        Value *val = codegen(op->value);
        bool is_external = (external_buffer.find(op->name) != external_buffer.end());
        int alignment = value_type.bytes();
        int native_bits = native_vector_bits();
        int native_bytes = native_bits / 8;

        // Boost the alignment if possible, up to the native vector width.
        ModulusRemainder mod_rem = modulus_remainder(ramp->base, alignment_info);
        while ((mod_rem.remainder & 1) == 0 &&
               (mod_rem.modulus & 1) == 0 &&
               alignment < native_bytes) {
            mod_rem.modulus /= 2;
            mod_rem.remainder /= 2;
            alignment *= 2;
        }

        // If it is an external buffer, then we cannot assume that the host pointer
        // is aligned to at least the native vector width. However, we may be able to do
        // better than just assuming that it is unaligned.
        if (is_external && op->param.defined()) {
            int host_alignment = op->param.host_alignment();
            alignment = gcd(alignment, host_alignment);
        }

        // For dense vector stores wider than the native vector
        // width, bust them up into native vectors.
        int store_lanes = value_type.lanes();
        int native_lanes = native_bits / value_type.bits();

        for (int i = 0; i < store_lanes; i += native_lanes) {
            int slice_lanes = std::min(native_lanes, store_lanes - i);
            Expr slice_base = simplify(ramp->base + i);
            Expr slice_stride = make_one(slice_base.type());
            Expr slice_index = slice_lanes == 1 ? slice_base : Ramp::make(slice_base, slice_stride, slice_lanes);
            Value *slice_val = slice_vector(val, i, slice_lanes);
            Value *elt_ptr = codegen_buffer_pointer(op->name, value_type.element_of(), slice_base);
            Value *vec_ptr = builder->CreatePointerCast(elt_ptr, slice_val->getType()->getPointerTo());

            Value *slice_mask = slice_vector(vpred, i, slice_lanes);
            Instruction *store_inst = builder->CreateMaskedStore(slice_val, vec_ptr, alignment, slice_mask);
            add_tbaa_metadata(store_inst, op->name, slice_index);
        }
    } else { // It's not dense vector store, we need to scalarize it
        debug(4) << "Scalarize predicated vector store\n";
        Type value_type = op->value.type().element_of();
        Value *vpred = codegen(op->predicate);
        Value *vval = codegen(op->value);
        Value *vindex = codegen(op->index);
        for (int i = 0; i < op->index.type().lanes(); i++) {
            Constant *lane = ConstantInt::get(i32_t, i);
            Value *p = builder->CreateExtractElement(vpred, lane);
            if (p->getType() != i1_t) {
                p = builder->CreateIsNotNull(p);
            }

            Value *v = builder->CreateExtractElement(vval, lane);
            Value *idx = builder->CreateExtractElement(vindex, lane);
            internal_assert(p && v && idx);

            BasicBlock *true_bb = BasicBlock::Create(*context, "true_bb", function);
            BasicBlock *after_bb = BasicBlock::Create(*context, "after_bb", function);
            builder->CreateCondBr(p, true_bb, after_bb);

            builder->SetInsertPoint(true_bb);

            // Scalar
            Value *ptr = codegen_buffer_pointer(op->name, value_type, idx);
            builder->CreateAlignedStore(v, ptr, value_type.bytes());

            builder->CreateBr(after_bb);
            builder->SetInsertPoint(after_bb);
        }
    }
}

Value *CodeGen_LLVM::codegen_dense_vector_load(const Load *load, Value *vpred) {
    debug(4) << "Vectorize predicated dense vector load:\n\t" << Expr(load) << "\n";

    const Ramp *ramp = load->index.as<Ramp>();
    internal_assert(ramp && is_one(ramp->stride)) << "Should be dense vector load\n";

    bool is_external = (external_buffer.find(load->name) != external_buffer.end());
    int alignment = load->type.bytes(); // The size of a single element

    int native_bits = native_vector_bits();
    int native_bytes = native_bits / 8;

    // We assume halide_malloc for the platform returns
    // buffers aligned to at least the native vector
    // width. (i.e. 16-byte alignment on arm, and 32-byte
    // alignment on x86), so this is the maximum alignment we
    // can infer based on the index alone.

    // Boost the alignment if possible, up to the native vector width.
    ModulusRemainder mod_rem = modulus_remainder(ramp->base, alignment_info);
    while ((mod_rem.remainder & 1) == 0 &&
           (mod_rem.modulus & 1) == 0 &&
           alignment < native_bytes) {
        mod_rem.modulus /= 2;
        mod_rem.remainder /= 2;
        alignment *= 2;
    }

    // If it is an external buffer, then we cannot assume that the host pointer
    // is aligned to at least native vector width. However, we may be able to do
    // better than just assuming that it is unaligned.
    if (is_external) {
        if (load->param.defined()) {
            int host_alignment = load->param.host_alignment();
            alignment = gcd(alignment, host_alignment);
        } else if (get_target().has_feature(Target::JIT) && load->image.defined()) {
            // If we're JITting, use the actual pointer value to determine alignment for embedded buffers.
            alignment = gcd(alignment, (int)(((uintptr_t)load->image.data()) & std::numeric_limits<int>::max()));
        }
    }

    // For dense vector loads wider than the native vector
    // width, bust them up into native vectors
    int load_lanes = load->type.lanes();
    int native_lanes = native_bits / load->type.bits();
    vector<Value *> slices;
    for (int i = 0; i < load_lanes; i += native_lanes) {
        int slice_lanes = std::min(native_lanes, load_lanes - i);
        Expr slice_base = simplify(ramp->base + i);
        Expr slice_stride = make_one(slice_base.type());
        Expr slice_index = slice_lanes == 1 ? slice_base : Ramp::make(slice_base, slice_stride, slice_lanes);
        llvm::Type *slice_type = VectorType::get(llvm_type_of(load->type.element_of()), slice_lanes);
        Value *elt_ptr = codegen_buffer_pointer(load->name, load->type.element_of(), slice_base);
        Value *vec_ptr = builder->CreatePointerCast(elt_ptr, slice_type->getPointerTo());

        Instruction *load_inst;
        if (vpred != nullptr) {
            Value *slice_mask = slice_vector(vpred, i, slice_lanes);
            load_inst = builder->CreateMaskedLoad(vec_ptr, alignment, slice_mask);
        } else {
            load_inst = builder->CreateAlignedLoad(vec_ptr, alignment);
        }
        add_tbaa_metadata(load_inst, load->name, slice_index);
        slices.push_back(load_inst);
    }
    value = concat_vectors(slices);
    return value;
}

void CodeGen_LLVM::codegen_predicated_vector_load(const Load *op) {
    const Ramp *ramp = op->index.as<Ramp>();
    const IntImm *stride = ramp ? ramp->stride.as<IntImm>() : nullptr;

    if (ramp && is_one(ramp->stride)) { // Dense vector load
        value = codegen_dense_vector_load(op, codegen(op->predicate));
    } else if (ramp && stride && stride->value == -1) {
        debug(4) << "Predicated dense vector load with stride -1\n\t" << Expr(op) << "\n";
        vector<int> indices(ramp->lanes);
        for (int i = 0; i < ramp->lanes; i++) {
            indices[i] = ramp->lanes - 1 - i;
        }

        // Flip the predicate
        Value *vpred = codegen(op->predicate);
        vpred = shuffle_vectors(vpred, indices);

        // Load the vector and then flip it in-place
        Expr flipped_base = ramp->base - ramp->lanes + 1;
        Expr flipped_stride = make_one(flipped_base.type());
        Expr flipped_index = Ramp::make(flipped_base, flipped_stride, ramp->lanes);
        Expr flipped_load = Load::make(op->type, op->name, flipped_index, op->image,
                                       op->param, const_true(op->type.lanes()));

        Value *flipped = codegen_dense_vector_load(flipped_load.as<Load>(), vpred);
        value = shuffle_vectors(flipped, indices);
    } else { // It's not dense vector load, we need to scalarize it
        Expr load_expr = Load::make(op->type, op->name, op->index, op->image,
                                    op->param, const_true(op->type.lanes()));
        debug(4) << "Scalarize predicated vector load\n\t" << load_expr << "\n";
        Expr pred_load = Call::make(load_expr.type(),
                                    Call::if_then_else,
                                    {op->predicate, load_expr, make_zero(load_expr.type())},
                                    Internal::Call::Intrinsic);
        value = codegen(pred_load);
    }
}

void CodeGen_LLVM::visit(const Call *op) {
    internal_assert(op->is_extern() || op->is_intrinsic())
        << "Can only codegen extern calls and intrinsics\n";

    // Some call nodes are actually injected at various stages as a
    // cue for llvm to generate particular ops. In general these are
    // handled in the standard library, but ones with e.g. varying
    // types are handled here.
    if (op->is_intrinsic(Call::debug_to_file)) {
        internal_assert(op->args.size() == 3);
        const StringImm *filename = op->args[0].as<StringImm>();
        internal_assert(filename) << "Malformed debug_to_file node\n";
        // Grab the function from the initial module
        llvm::Function *debug_to_file = module->getFunction("halide_debug_to_file");
        internal_assert(debug_to_file) << "Could not find halide_debug_to_file function in initial module\n";

        // Make the filename a global string constant
        Value *user_context = get_user_context();
        Value *char_ptr = codegen(Expr(filename));
        vector<Value *> args = {user_context, char_ptr, codegen(op->args[1])};

        Value *buffer = codegen(op->args[2]);
        buffer = builder->CreatePointerCast(buffer, debug_to_file->getFunctionType()->getParamType(3));
        args.push_back(buffer);

        value = builder->CreateCall(debug_to_file, args);

    } else if (op->is_intrinsic(Call::bitwise_and)) {
        internal_assert(op->args.size() == 2);
        value = builder->CreateAnd(codegen(op->args[0]), codegen(op->args[1]));
    } else if (op->is_intrinsic(Call::bitwise_xor)) {
        internal_assert(op->args.size() == 2);
        value = builder->CreateXor(codegen(op->args[0]), codegen(op->args[1]));
    } else if (op->is_intrinsic(Call::bitwise_or)) {
        internal_assert(op->args.size() == 2);
        value = builder->CreateOr(codegen(op->args[0]), codegen(op->args[1]));
    } else if (op->is_intrinsic(Call::bitwise_not)) {
        internal_assert(op->args.size() == 1);
        value = builder->CreateNot(codegen(op->args[0]));
    } else if (op->is_intrinsic(Call::reinterpret)) {
        internal_assert(op->args.size() == 1);
        Type dst = op->type;
        Type src = op->args[0].type();
        llvm::Type *llvm_dst = llvm_type_of(dst);
        value = codegen(op->args[0]);
        if (src.is_handle() && !dst.is_handle()) {
            internal_assert(dst.is_uint() && dst.bits() == 64);

            // Handle -> UInt64
            llvm::DataLayout d(module.get());
            if (d.getPointerSize() == 4) {
                llvm::Type *intermediate = llvm_type_of(UInt(32, dst.lanes()));
                value = builder->CreatePtrToInt(value, intermediate);
                value = builder->CreateZExt(value, llvm_dst);
            } else if (d.getPointerSize() == 8) {
                value = builder->CreatePtrToInt(value, llvm_dst);
            } else {
                internal_error << "Pointer size is neither 4 nor 8 bytes\n";
            }

        } else if (dst.is_handle() && !src.is_handle()) {
            internal_assert(src.is_uint() && src.bits() == 64);

            // UInt64 -> Handle
            llvm::DataLayout d(module.get());
            if (d.getPointerSize() == 4) {
                llvm::Type *intermediate = llvm_type_of(UInt(32, src.lanes()));
                value = builder->CreateTrunc(value, intermediate);
                value = builder->CreateIntToPtr(value, llvm_dst);
            } else if (d.getPointerSize() == 8) {
                value = builder->CreateIntToPtr(value, llvm_dst);
            } else {
                internal_error << "Pointer size is neither 4 nor 8 bytes\n";
            }

        } else {
            value = builder->CreateBitCast(codegen(op->args[0]), llvm_dst);
        }
    } else if (op->is_intrinsic(Call::shift_left)) {
        internal_assert(op->args.size() == 2);
        value = builder->CreateShl(codegen(op->args[0]), codegen(op->args[1]));
    } else if (op->is_intrinsic(Call::shift_right)) {
        internal_assert(op->args.size() == 2);
        if (op->type.is_int()) {
            value = builder->CreateAShr(codegen(op->args[0]), codegen(op->args[1]));
        } else {
            value = builder->CreateLShr(codegen(op->args[0]), codegen(op->args[1]));
        }
    } else if (op->is_intrinsic(Call::abs)) {

        internal_assert(op->args.size() == 1);

        // Check if an appropriate vector abs for this type exists in the initial module
        Type t = op->args[0].type();
        string name = (t.is_float() ? "abs_f" : "abs_i") + std::to_string(t.bits());
        llvm::Function * builtin_abs =
            find_vector_runtime_function(name, op->type.lanes()).first;

        if (t.is_vector() && builtin_abs) {
            codegen(Call::make(op->type, name, op->args, Call::Extern));
        } else {
            // Generate select(x >= 0, x, -x) instead
            string x_name = unique_name('x');
            Expr x = Variable::make(op->args[0].type(), x_name);
            value = codegen(Let::make(x_name, op->args[0], select(x >= 0, x, -x)));
        }
    } else if (op->is_intrinsic(Call::absd)) {

        internal_assert(op->args.size() == 2);

        Expr a = op->args[0];
        Expr b = op->args[1];

        // Check if an appropriate vector abs for this type exists in the initial module
        Type t = a.type();
        string name;
        if (t.is_float()) {
            codegen(abs(a - b));
            return;
        } else if (t.is_int()) {
            name = "absd_i" + std::to_string(t.bits());
        } else {
            name = "absd_u" + std::to_string(t.bits());
        }

        llvm::Function *builtin_absd =
            find_vector_runtime_function(name, op->type.lanes()).first;

        if (t.is_vector() && builtin_absd) {
            codegen(Call::make(op->type, name, op->args, Call::Extern));
        } else {
            // Use a select instead
            string a_name = unique_name('a');
            string b_name = unique_name('b');
            Expr a_var = Variable::make(op->args[0].type(), a_name);
            Expr b_var = Variable::make(op->args[1].type(), b_name);
            codegen(Let::make(a_name, op->args[0],
                              Let::make(b_name, op->args[1],
                                        Select::make(a_var < b_var, b_var - a_var, a_var - b_var))));
        }
    } else if (op->is_intrinsic("div_round_to_zero")) {
        internal_assert(op->args.size() == 2);
        Value *a = codegen(op->args[0]);
        Value *b = codegen(op->args[1]);
        if (op->type.is_int()) {
            value = builder->CreateSDiv(a, b);
        } else if (op->type.is_uint()) {
            value = builder->CreateUDiv(a, b);
        } else {
            internal_error << "div_round_to_zero of non-integer type.\n";
        }
    } else if (op->is_intrinsic("mod_round_to_zero")) {
        internal_assert(op->args.size() == 2);
        Value *a = codegen(op->args[0]);
        Value *b = codegen(op->args[1]);
        if (op->type.is_int()) {
            value = builder->CreateSRem(a, b);
        } else if (op->type.is_uint()) {
            value = builder->CreateURem(a, b);
        } else {
            internal_error << "mod_round_to_zero of non-integer type.\n";
        }
    } else if (op->is_intrinsic(Call::lerp)) {
        internal_assert(op->args.size() == 3);
        value = codegen(lower_lerp(op->args[0], op->args[1], op->args[2]));
    } else if (op->is_intrinsic(Call::popcount)) {
        internal_assert(op->args.size() == 1);
        std::vector<llvm::Type*> arg_type(1);
        arg_type[0] = llvm_type_of(op->args[0].type());
        llvm::Function *fn = Intrinsic::getDeclaration(module.get(), Intrinsic::ctpop, arg_type);
        CallInst *call = builder->CreateCall(fn, codegen(op->args[0]));
        value = call;
    } else if (op->is_intrinsic(Call::count_leading_zeros) ||
               op->is_intrinsic(Call::count_trailing_zeros)) {
        internal_assert(op->args.size() == 1);
        std::vector<llvm::Type*> arg_type(1);
        arg_type[0] = llvm_type_of(op->args[0].type());
        llvm::Function *fn = Intrinsic::getDeclaration(module.get(),
                                                       (op->is_intrinsic(Call::count_leading_zeros)) ? Intrinsic::ctlz :
                                                       Intrinsic::cttz,
                                                       arg_type);
        llvm::Value *zero_is_not_undef = llvm::ConstantInt::getFalse(*context);
        llvm::Value *args[2] = { codegen(op->args[0]), zero_is_not_undef };
        CallInst *call = builder->CreateCall(fn, args);
        value = call;
    } else if (op->is_intrinsic(Call::return_second)) {
        internal_assert(op->args.size() == 2);
        codegen(op->args[0]);
        value = codegen(op->args[1]);
    } else if (op->is_intrinsic(Call::if_then_else)) {
        Expr cond = op->args[0];
        if (const Broadcast *b = cond.as<Broadcast>()) {
            cond = b->value;
        }
        if (cond.type().is_vector()) {
            scalarize(op);
        } else {

            internal_assert(op->args.size() == 3);

            BasicBlock *true_bb = BasicBlock::Create(*context, "true_bb", function);
            BasicBlock *false_bb = BasicBlock::Create(*context, "false_bb", function);
            BasicBlock *after_bb = BasicBlock::Create(*context, "after_bb", function);
            Value *c = codegen(cond);
            if (c->getType() != i1_t) {
                c = builder->CreateIsNotNull(c);
            }
            builder->CreateCondBr(c, true_bb, false_bb);
            builder->SetInsertPoint(true_bb);
            Value *true_value = codegen(op->args[1]);
            builder->CreateBr(after_bb);
            BasicBlock *true_pred = builder->GetInsertBlock();

            builder->SetInsertPoint(false_bb);
            Value *false_value = codegen(op->args[2]);
            builder->CreateBr(after_bb);
            BasicBlock *false_pred = builder->GetInsertBlock();

            builder->SetInsertPoint(after_bb);
            PHINode *phi = builder->CreatePHI(true_value->getType(), 2);
            phi->addIncoming(true_value, true_pred);
            phi->addIncoming(false_value, false_pred);

            value = phi;
        }
    } else if (op->is_intrinsic(Call::require)) {
        internal_assert(op->args.size() == 3);
        Expr cond = op->args[0];
        if (cond.type().is_vector()) {
            scalarize(op);
        } else {
            create_assertion(codegen(cond), op->args[2]);
            value = codegen(op->args[1]);
        }
    } else if (op->is_intrinsic(Call::make_struct)) {
        if (op->type.is_vector()) {
            // Make a vector of pointers to distinct structs
            scalarize(op);
        } else if (op->args.empty()) {
            // Empty structs can be emitted for arrays of size zero
            // (e.g. the shape of a zero-dimensional buffer). We
            // generate a null in this situation. */
            value = ConstantPointerNull::get(dyn_cast<PointerType>(llvm_type_of(op->type)));
        } else {
            // Codegen each element.
            bool all_same_type = true;
            vector<llvm::Value *> args(op->args.size());
            vector<llvm::Type *> types(op->args.size());
            for (size_t i = 0; i < op->args.size(); i++) {
                args[i] = codegen(op->args[i]);
                types[i] = args[i]->getType();
                all_same_type &= (types[0] == types[i]);
            }

            // Use either a single scalar, a fixed-size array, or a
            // struct. The struct type would always be correct, but
            // the array or scalar type produce slightly simpler IR.
            if (args.size() == 1) {
                value = create_alloca_at_entry(types[0], 1);
                builder->CreateStore(args[0], value);
            } else {
                llvm::Type *aggregate_t = (all_same_type ?
                                           (llvm::Type *)ArrayType::get(types[0], types.size()) :
                                           (llvm::Type *)StructType::get(*context, types));

                value = create_alloca_at_entry(aggregate_t, 1);
                for (size_t i = 0; i < args.size(); i++) {
                    Value *elem_ptr = builder->CreateConstInBoundsGEP2_32(aggregate_t, value, 0, i);
                    builder->CreateStore(args[i], elem_ptr);
                }
            }
        }

    } else if (op->is_intrinsic(Call::stringify)) {
        assert(!op->args.empty());

        if (op->type.is_vector()) {
            scalarize(op);
        } else {

            // Compute the maximum possible size of the message.
            int buf_size = 1; // One for the terminating zero.
            for (size_t i = 0; i < op->args.size(); i++) {
                Type t = op->args[i].type();
                if (op->args[i].as<StringImm>()) {
                    buf_size += op->args[i].as<StringImm>()->value.size();
                } else if (t.is_int() || t.is_uint()) {
                    buf_size += 19; // 2^64 = 18446744073709551616
                } else if (t.is_float()) {
                    if (t.bits() == 32) {
                        buf_size += 47; // %f format of max negative float
                    } else {
                        buf_size += 14; // Scientific notation with 6 decimal places.
                    }
                } else if (t == type_of<halide_buffer_t *>()) {
                    // Not a strict upper bound (there isn't one), but ought to be enough for most buffers.
                    buf_size += 512;
                } else {
                    internal_assert(t.is_handle());
                    buf_size += 18; // 0x0123456789abcdef
                }
            }
            // Round up to a multiple of 16 bytes.
            buf_size = ((buf_size + 15)/16)*16;

            // Clamp to at most 8k.
            if (buf_size > 8 * 1024) buf_size = 8 * 1024;

            // Allocate a stack array to hold the message.
            llvm::Value *buf = create_alloca_at_entry(i8_t, buf_size);

            llvm::Value *dst = buf;
            llvm::Value *buf_end = builder->CreateConstGEP1_32(buf, buf_size);

            llvm::Function *append_string  = module->getFunction("halide_string_to_string");
            llvm::Function *append_int64   = module->getFunction("halide_int64_to_string");
            llvm::Function *append_uint64  = module->getFunction("halide_uint64_to_string");
            llvm::Function *append_double  = module->getFunction("halide_double_to_string");
            llvm::Function *append_pointer = module->getFunction("halide_pointer_to_string");
            llvm::Function *append_buffer  = module->getFunction("halide_buffer_to_string");

            internal_assert(append_string);
            internal_assert(append_int64);
            internal_assert(append_uint64);
            internal_assert(append_double);
            internal_assert(append_pointer);
            internal_assert(append_buffer);

            for (size_t i = 0; i < op->args.size(); i++) {
                const StringImm *s = op->args[i].as<StringImm>();
                Type t = op->args[i].type();
                internal_assert(t.lanes() == 1);
                vector<Value *> call_args(2);
                call_args[0] = dst;
                call_args[1] = buf_end;

                if (s) {
                    call_args.push_back(codegen(op->args[i]));
                    dst = builder->CreateCall(append_string, call_args);
                } else if (t.is_bool()) {
                    call_args.push_back(builder->CreateSelect(
                        codegen(op->args[i]),
                        codegen(StringImm::make("true")),
                        codegen(StringImm::make("false"))));
                    dst = builder->CreateCall(append_string, call_args);
                } else if (t.is_int()) {
                    call_args.push_back(codegen(Cast::make(Int(64), op->args[i])));
                    call_args.push_back(ConstantInt::get(i32_t, 1));
                    dst = builder->CreateCall(append_int64, call_args);
                } else if (t.is_uint()) {
                    call_args.push_back(codegen(Cast::make(UInt(64), op->args[i])));
                    call_args.push_back(ConstantInt::get(i32_t, 1));
                    dst = builder->CreateCall(append_uint64, call_args);
                } else if (t.is_float()) {
                    call_args.push_back(codegen(Cast::make(Float(64), op->args[i])));
                    // Use scientific notation for doubles
                    call_args.push_back(ConstantInt::get(i32_t, t.bits() == 64 ? 1 : 0));
                    dst = builder->CreateCall(append_double, call_args);
                } else if (t == type_of<halide_buffer_t *>()) {
                    Value *buf = codegen(op->args[i]);
                    buf = builder->CreatePointerCast(buf, append_buffer->getFunctionType()->getParamType(2));
                    call_args.push_back(buf);
                    dst = builder->CreateCall(append_buffer, call_args);
                } else {
                    internal_assert(t.is_handle());
                    call_args.push_back(codegen(op->args[i]));
                    dst = builder->CreateCall(append_pointer, call_args);
                }
            }
            value = buf;
        }
    } else if (op->is_intrinsic(Call::memoize_expr)) {
        // Used as an annotation for caching, should be invisible to
        // codegen. Ignore arguments beyond the first as they are only
        // used in the cache key.
        internal_assert(op->args.size() > 0);
        value = codegen(op->args[0]);
    } else if (op->is_intrinsic(Call::alloca)) {
        // The argument is the number of bytes. For now it must be
        // const, or a call to size_of_halide_buffer_t.
        internal_assert(op->args.size() == 1);

        // We can generate slightly cleaner IR with fewer alignment
        // restrictions if we recognize the most common types we
        // expect to get alloca'd.
        const Call *call = op->args[0].as<Call>();
        if (op->type == type_of<struct halide_buffer_t *>() &&
            call && call->is_intrinsic(Call::size_of_halide_buffer_t)) {
            value = create_alloca_at_entry(buffer_t_type, 1);
        } else {
            const int64_t *sz = as_const_int(op->args[0]);
            internal_assert(sz);
            if (op->type == type_of<struct halide_dimension_t *>()) {
                value = create_alloca_at_entry(dimension_t_type, *sz / sizeof(halide_dimension_t));
            } else {
                // Just use an i8* and make the users bitcast it.
                value = create_alloca_at_entry(i8_t, *sz);
            }
        }
    } else if (op->is_intrinsic(Call::register_destructor)) {
        internal_assert(op->args.size() == 2);
        const StringImm *fn = op->args[0].as<StringImm>();
        internal_assert(fn);
        llvm::Function *f = module->getFunction(fn->value);
        if (!f) {
            llvm::Type *arg_types[] = {i8_t->getPointerTo(), i8_t->getPointerTo()};
            FunctionType *func_t = FunctionType::get(void_t, arg_types, false);
            f = llvm::Function::Create(func_t, llvm::Function::ExternalLinkage, fn->value, module.get());
            f->setCallingConv(CallingConv::C);
        }
        internal_assert(op->args[1].type().is_handle());
        Value *arg = codegen(op->args[1]);
        value = register_destructor(f, arg, Always);
    } else if (op->is_intrinsic(Call::call_cached_indirect_function)) {
        // Arguments to call_cached_indirect_function are of the form
        //
        //    cond_1, "sub_function_name_1",
        //    cond_2, "sub_function_name_2",
        //    ...
        //    cond_N, "sub_function_name_N"
        //
        // This will generate code that corresponds (roughly) to
        //
        //    static FunctionPtr f = []{
        //      if (cond_1) return sub_function_name_1;
        //      if (cond_2) return sub_function_name_2;
        //      ...
        //      if (cond_N) return sub_function_name_N;
        //    }
        //    return f(args)
        //
        // i.e.: the conditions will be evaluated *in order*; the first one
        // evaluating to true will have its corresponding function cached,
        // which will be used to complete this (and all subsequent) calls.
        //
        // The final condition (cond_N) must evaluate to a constant TRUE
        // value (so that the final function will be selected if all others
        // fail); failure to do so will cause unpredictable results.
        //
        // There is currently no way to clear the cached function pointer.
        //
        // It is assumed/required that all of the conditions are "pure"; each
        // must evaluate to the same value (within a given runtime environment)
        // across multiple evaluations.
        //
        // It is assumed/required that all of the sub-functions have arguments
        // (and return values) that are identical to those of this->function.
        //
        // Note that we require >= 4 arguments: fewer would imply
        // only one condition+function pair, which is pointless to use
        // (the function should always be called directly).
        //
        internal_assert(op->args.size() >= 4);
        internal_assert(!(op->args.size() & 1));

        // Gather information we need about each function.
        struct SubFn {
            llvm::Function *fn;
            llvm::GlobalValue *fn_ptr;
            Expr cond;
        };
        vector<SubFn> sub_fns;
        for (size_t i = 0; i < op->args.size(); i += 2) {
            const string sub_fn_name = op->args[i+1].as<StringImm>()->value;
            string extern_sub_fn_name = sub_fn_name;
            llvm::Function *sub_fn = module->getFunction(sub_fn_name);
            if (!sub_fn) {
                extern_sub_fn_name = get_mangled_names(sub_fn_name,
                                                       LoweredFunc::External,
                                                       NameMangling::Default,
                                                       current_function_args,
                                                       get_target()).extern_name;
                debug(1) << "Did not find function " << sub_fn_name
                         << ", assuming extern \"C\" " << extern_sub_fn_name << "\n";
                vector<llvm::Type *> arg_types;
                for (const auto &arg : function->args()) {
                     arg_types.push_back(arg.getType());
                }
                llvm::Type *result_type = llvm_type_of(op->type);
                FunctionType *func_t = FunctionType::get(result_type, arg_types, false);
                sub_fn = llvm::Function::Create(func_t, llvm::Function::ExternalLinkage,
                                                extern_sub_fn_name, module.get());
                sub_fn->setCallingConv(CallingConv::C);
            }

            llvm::GlobalValue *sub_fn_ptr = module->getNamedValue(extern_sub_fn_name);
            if (!sub_fn_ptr) {
                debug(1) << "Did not find function ptr " << extern_sub_fn_name << ", assuming extern \"C\".\n";
                sub_fn_ptr = new GlobalVariable(*module, sub_fn->getType(),
                                                /*isConstant*/ true, GlobalValue::ExternalLinkage,
                                                /*initializer*/ nullptr, extern_sub_fn_name);
            }
            auto cond = op->args[i];
            sub_fns.push_back({sub_fn, sub_fn_ptr, cond});
        }

        // Create a null-initialized global to track this object.
        const auto base_fn = sub_fns.back().fn;
        const string global_name = unique_name(base_fn->getName().str() + "_indirect_fn_ptr");
        GlobalVariable *global = new GlobalVariable(
            *module,
            base_fn->getType(),
            /*isConstant*/ false,
            GlobalValue::PrivateLinkage,
            ConstantPointerNull::get(base_fn->getType()),
            global_name);
        LoadInst *loaded_value = builder->CreateLoad(global);

        BasicBlock *global_inited_bb = BasicBlock::Create(*context, "global_inited_bb", function);
        BasicBlock *global_not_inited_bb = BasicBlock::Create(*context, "global_not_inited_bb", function);
        BasicBlock *call_fn_bb = BasicBlock::Create(*context, "call_fn_bb", function);

        // Only init the global if not already inited.
        //
        // Note that we deliberately do not attempt to make this threadsafe via (e.g.) mutexes;
        // the requirements of the conditions above mean that multiple writes *should* only
        // be able to re-write the same value, which is harmless for our purposes, and
        // avoiding such code simplifies and speeds the resulting code.
        //
        // (Note that if we ever need to add a way to clear the cached function pointer,
        // we may need to reconsider this, to avoid amusingly horrible race conditions.)
        builder->CreateCondBr(builder->CreateIsNotNull(loaded_value),
            global_inited_bb, global_not_inited_bb, very_likely_branch);

        // Build the not-already-inited case
        builder->SetInsertPoint(global_not_inited_bb);
        llvm::Value *selected_value = nullptr;
        for (int i = sub_fns.size() - 1; i >= 0; i--) {
            const auto sub_fn = sub_fns[i];
            if (!selected_value) {
                selected_value = sub_fn.fn_ptr;
            } else {
                selected_value = builder->CreateSelect(codegen(sub_fn.cond),
                                                       sub_fn.fn_ptr, selected_value);
            }
        }
        builder->CreateStore(selected_value, global);
        builder->CreateBr(call_fn_bb);

        // Just an incoming edge for the Phi node
        builder->SetInsertPoint(global_inited_bb);
        builder->CreateBr(call_fn_bb);

        builder->SetInsertPoint(call_fn_bb);
        PHINode *phi = builder->CreatePHI(selected_value->getType(), 2);
        phi->addIncoming(selected_value, global_not_inited_bb);
        phi->addIncoming(loaded_value, global_inited_bb);

        std::vector<llvm::Value *> call_args;
        for (auto &arg : function->args()) {
             call_args.push_back(&arg);
        }

        llvm::CallInst *call = builder->CreateCall(base_fn->getFunctionType(), phi, call_args);
        value = call;
    } else if (op->is_intrinsic(Call::prefetch)) {
        user_assert((op->args.size() == 4) && is_one(op->args[2]))
            << "Only prefetch of 1 cache line is supported.\n";

        llvm::Function *prefetch_fn = module->getFunction("_halide_prefetch");
        internal_assert(prefetch_fn);

        vector<llvm::Value *> args;
        args.push_back(codegen_buffer_pointer(codegen(op->args[0]), op->type, op->args[1]));
        // The first argument is a pointer, which has type i8*. We
        // need to cast the argument, which might be a pointer to a
        // different type.
        llvm::Type *ptr_type = prefetch_fn->getFunctionType()->params()[0];
        args[0] = builder->CreateBitCast(args[0], ptr_type);

        value = builder->CreateCall(prefetch_fn, args);

    } else if (op->is_intrinsic(Call::signed_integer_overflow)) {
        user_error << "Signed integer overflow occurred during constant-folding. Signed"
            " integer overflow for int32 and int64 is undefined behavior in"
            " Halide.\n";
    } else if (op->is_intrinsic(Call::indeterminate_expression)) {
        user_error << "Indeterminate expression occurred during constant-folding.\n";
    } else if (op->is_intrinsic(Call::size_of_halide_buffer_t)) {
        llvm::DataLayout d(module.get());
        value = ConstantInt::get(i32_t, (int)d.getTypeAllocSize(buffer_t_type));
    } else if (op->is_intrinsic(Call::no_float_simplify)) {
        internal_assert(op->args.size() == 1);
        value = codegen(op->args[0]);
    } else if (op->is_intrinsic(Call::strict_float)) {
        IRBuilder<llvm::ConstantFolder, llvm::IRBuilderDefaultInserter>::FastMathFlagGuard guard(*builder);
        llvm::FastMathFlags safe_flags;
        safe_flags.clear();
        builder->setFastMathFlags(safe_flags);
        builder->setDefaultFPMathTag(strict_fp_math_md);
        value = codegen(op->args[0]);
    } else if (op->is_intrinsic()) {
        internal_error << "Unknown intrinsic: " << op->name << "\n";
    } else if (op->call_type == Call::PureExtern && op->name == "pow_f32") {
        internal_assert(op->args.size() == 2);
        Expr x = op->args[0];
        Expr y = op->args[1];
        Expr e = Internal::halide_exp(Internal::halide_log(x) * y);
        e.accept(this);
    } else if (op->call_type == Call::PureExtern && op->name == "log_f32") {
        internal_assert(op->args.size() == 1);
        Expr e = Internal::halide_log(op->args[0]);
        e.accept(this);
    } else if (op->call_type == Call::PureExtern && op->name == "exp_f32") {
        internal_assert(op->args.size() == 1);
        Expr e = Internal::halide_exp(op->args[0]);
        e.accept(this);
    } else if (op->call_type == Call::PureExtern &&
               (op->name == "is_nan_f32" || op->name == "is_nan_f64")) {
        internal_assert(op->args.size() == 1);
        Value *a = codegen(op->args[0]);

        /* This is fairly dubious, in that fast-math doesn't make much
         * sense for anything to do with NaNs, but it seems like llvm
         * suspends the nnan global option when generating this
         * instruction, but if one places the flag directly on the
         * instruction it is honored and then the compiler assumes the
         * comparison always returns false. */
        IRBuilder<llvm::ConstantFolder, llvm::IRBuilderDefaultInserter>::FastMathFlagGuard guard(*builder);
        llvm::FastMathFlags safe_flags;
        safe_flags.clear();
        builder->setFastMathFlags(safe_flags);
        builder->setDefaultFPMathTag(strict_fp_math_md);

        value = builder->CreateFCmpUNO(a, a);
    } else {
        // It's an extern call.

        std::string name;
        if (op->call_type == Call::ExternCPlusPlus) {
            user_assert(get_target().has_feature(Target::CPlusPlusMangling)) <<
                "Target must specify C++ name mangling (\"c_plus_plus_name_mangling\") in order to call C++ externs. (" <<
                op->name << ")\n";

            std::vector<std::string> namespaces;
            name = extract_namespaces(op->name, namespaces);
            std::vector<ExternFuncArgument> mangle_args;
            for (const auto &arg : op->args) {
                mangle_args.push_back(ExternFuncArgument(arg));
            }
            name = cplusplus_function_mangled_name(name, namespaces, op->type, mangle_args, get_target());
        } else {
            name = op->name;
        }

        // Codegen the args
        vector<Value *> args(op->args.size());
        for (size_t i = 0; i < op->args.size(); i++) {
            args[i] = codegen(op->args[i]);
        }

        llvm::Function *fn = module->getFunction(name);

        llvm::Type *result_type = llvm_type_of(op->type);

        // Add a user context arg as needed. It's never a vector.
        bool takes_user_context = function_takes_user_context(op->name);
        if (takes_user_context) {
            internal_assert(fn) << "External function " << op->name << " is marked as taking user_context, but is not in the runtime module. Check if runtime_api.cpp needs to be rebuilt.\n";
            debug(4) << "Adding user_context to " << op->name << " args\n";
            args.insert(args.begin(), get_user_context());
        }

        // If we can't find it, declare it extern "C"
        if (!fn) {
            vector<llvm::Type *> arg_types(args.size());
            for (size_t i = 0; i < args.size(); i++) {
                arg_types[i] = args[i]->getType();
                if (arg_types[i]->isVectorTy()) {
                    VectorType *vt = dyn_cast<VectorType>(arg_types[i]);
                    arg_types[i] = vt->getElementType();
                }
            }

            llvm::Type *scalar_result_type = result_type;
            if (result_type->isVectorTy()) {
                VectorType *vt = dyn_cast<VectorType>(result_type);
                scalar_result_type = vt->getElementType();
            }

            FunctionType *func_t = FunctionType::get(scalar_result_type, arg_types, false);

            fn = llvm::Function::Create(func_t, llvm::Function::ExternalLinkage, name, module.get());
            fn->setCallingConv(CallingConv::C);
            debug(4) << "Did not find " << op->name << ". Declared it extern \"C\".\n";
        } else {
            debug(4) << "Found " << op->name << "\n";

            // TODO: Say something more accurate here as there is now
            // partial information in the handle_type field, but it is
            // not clear it can be matched to the LLVM types and it is
            // not always there.
            // Halide's type system doesn't preserve pointer types
            // correctly (they just get called "Handle()"), so we may
            // need to pointer cast to the appropriate type. Only look at
            // fixed params (not varags) in llvm function.
            FunctionType *func_t = fn->getFunctionType();
            for (size_t i = takes_user_context ? 1 : 0;
                 i < std::min(args.size(), (size_t)(func_t->getNumParams()));
                 i++) {
                Expr halide_arg = takes_user_context ? op->args[i-1] : op->args[i];
                if (halide_arg.type().is_handle()) {
                    llvm::Type *t = func_t->getParamType(i);

                    // Widen to vector-width as needed. If the
                    // function doesn't actually take a vector,
                    // individual lanes will be extracted below.
                    if (halide_arg.type().is_vector() &&
                        !t->isVectorTy()) {
                        t = VectorType::get(t, halide_arg.type().lanes());
                    }

                    if (t != args[i]->getType()) {
                        debug(4) << "Pointer casting argument to extern call: "
                                 << halide_arg << "\n";
                        args[i] = builder->CreatePointerCast(args[i], t);
                    }
                }
            }
        }

        if (op->type.is_scalar()) {
            CallInst *call = builder->CreateCall(fn, args);
            if (op->is_pure()) {
                call->setDoesNotAccessMemory();
            }
            call->setDoesNotThrow();
            value = call;
        } else {

            // Check if a vector version of the function already
            // exists at some useful width.
            pair<llvm::Function *, int> vec =
                find_vector_runtime_function(name, op->type.lanes());
            llvm::Function *vec_fn = vec.first;
            int w = vec.second;

            if (vec_fn) {
                value = call_intrin(llvm_type_of(op->type), w,
                                    vec_fn->getName(), args);
            } else {

                // No vector version found. Scalarize. Extract each simd
                // lane in turn and do one scalar call to the function.
                value = UndefValue::get(result_type);
                for (int i = 0; i < op->type.lanes(); i++) {
                    Value *idx = ConstantInt::get(i32_t, i);
                    vector<Value *> arg_lane(args.size());
                    for (size_t j = 0; j < args.size(); j++) {
                        if (args[j]->getType()->isVectorTy()) {
                            arg_lane[j] = builder->CreateExtractElement(args[j], idx);
                        } else {
                            arg_lane[j] = args[j];
                        }
                    }
                    CallInst *call = builder->CreateCall(fn, arg_lane);
                    if (op->is_pure()) {
                        call->setDoesNotAccessMemory();
                    }
                    call->setDoesNotThrow();
                    if (!call->getType()->isVoidTy()) {
                        value = builder->CreateInsertElement(value, call, idx);
                    } // otherwise leave it as undef.
                }
            }
        }
    }
}

void CodeGen_LLVM::visit(const Prefetch *op) {
    internal_error << "Prefetch encountered during codegen\n";
}

void CodeGen_LLVM::visit(const Let *op) {
    sym_push(op->name, codegen(op->value));
    if (op->value.type() == Int(32)) {
        alignment_info.push(op->name, modulus_remainder(op->value, alignment_info));
    }
    value = codegen(op->body);
    if (op->value.type() == Int(32)) {
        alignment_info.pop(op->name);
    }
    sym_pop(op->name);
}

void CodeGen_LLVM::visit(const LetStmt *op) {
    sym_push(op->name, codegen(op->value));

    if (op->value.type() == Int(32)) {
        alignment_info.push(op->name, modulus_remainder(op->value, alignment_info));
    }

    codegen(op->body);

    if (op->value.type() == Int(32)) {
        alignment_info.pop(op->name);
    }

    sym_pop(op->name);
}

void CodeGen_LLVM::visit(const AssertStmt *op) {
    create_assertion(codegen(op->condition), op->message);
}

Constant *CodeGen_LLVM::create_string_constant(const string &s) {
    map<string, Constant *>::iterator iter = string_constants.find(s);
    if (iter == string_constants.end()) {
        vector<char> data;
        data.reserve(s.size()+1);
        data.insert(data.end(), s.begin(), s.end());
        data.push_back(0);
        Constant *val = create_binary_blob(data, "str");
        string_constants[s] = val;
        return val;
    } else {
        return iter->second;
    }
}

Constant *CodeGen_LLVM::create_binary_blob(const vector<char> &data, const string &name, bool constant) {
    internal_assert(!data.empty());
    llvm::Type *type = ArrayType::get(i8_t, data.size());
    GlobalVariable *global = new GlobalVariable(*module, type,
                                                constant, GlobalValue::PrivateLinkage,
                                                0, name);
    ArrayRef<unsigned char> data_array((const unsigned char *)&data[0], data.size());
    global->setInitializer(ConstantDataArray::get(*context, data_array));
    global->setAlignment(32);

    Constant *zero = ConstantInt::get(i32_t, 0);
    Constant *zeros[] = {zero, zero};
    Constant *ptr = ConstantExpr::getInBoundsGetElementPtr(type, global, zeros);
    return ptr;
}

void CodeGen_LLVM::create_assertion(Value *cond, Expr message, llvm::Value *error_code) {

    internal_assert(!message.defined() || message.type() == Int(32))
        << "Assertion result is not an int: " << message;

    if (target.has_feature(Target::NoAsserts)) return;

    // If the condition is a vector, fold it down to a scalar
    VectorType *vt = dyn_cast<VectorType>(cond->getType());
    if (vt) {
        Value *scalar_cond = builder->CreateExtractElement(cond, ConstantInt::get(i32_t, 0));
        for (unsigned i = 1; i < vt->getNumElements(); i++) {
            Value *lane = builder->CreateExtractElement(cond, ConstantInt::get(i32_t, i));
            scalar_cond = builder->CreateAnd(scalar_cond, lane);
        }
        cond = scalar_cond;
    }

    // Make a new basic block for the assert
    BasicBlock *assert_fails_bb = BasicBlock::Create(*context, "assert failed", function);
    BasicBlock *assert_succeeds_bb = BasicBlock::Create(*context, "assert succeeded", function);

    // If the condition fails, enter the assert body, otherwise, enter the block after
    builder->CreateCondBr(cond, assert_succeeds_bb, assert_fails_bb, very_likely_branch);

    // Build the failure case
    builder->SetInsertPoint(assert_fails_bb);

    // Call the error handler
    if (!error_code) error_code = codegen(message);

    return_with_error_code(error_code);

    // Continue on using the success case
    builder->SetInsertPoint(assert_succeeds_bb);
}

void CodeGen_LLVM::return_with_error_code(llvm::Value *error_code) {
    // Branch to the destructor block, which cleans up and then bails out.
    BasicBlock *dtors = get_destructor_block();

    // Hook up our error code to the phi node that the destructor block starts with.
    PHINode *phi = dyn_cast<PHINode>(dtors->begin());
    internal_assert(phi) << "The destructor block is supposed to start with a phi node\n";
    phi->addIncoming(error_code, builder->GetInsertBlock());

    builder->CreateBr(get_destructor_block());
}

void CodeGen_LLVM::visit(const ProducerConsumer *op) {
    string name;
    if (op->is_producer) {
        name = std::string("produce ") + op->name;
    } else {
        name = std::string("consume ") + op->name;
    }
    BasicBlock *produce = BasicBlock::Create(*context, name, function);
    builder->CreateBr(produce);
    builder->SetInsertPoint(produce);
    codegen(op->body);
}

void CodeGen_LLVM::visit(const For *op) {
    Value *min = codegen(op->min);
    Value *extent = codegen(op->extent);

    if (op->for_type == ForType::Serial) {
        Value *max = builder->CreateNSWAdd(min, extent);

        BasicBlock *preheader_bb = builder->GetInsertBlock();

        // Make a new basic block for the loop
        BasicBlock *loop_bb = BasicBlock::Create(*context, std::string("for ") + op->name, function);
        // Create the block that comes after the loop
        BasicBlock *after_bb = BasicBlock::Create(*context, std::string("end for ") + op->name, function);

        // If min < max, fall through to the loop bb
        Value *enter_condition = builder->CreateICmpSLT(min, max);
        builder->CreateCondBr(enter_condition, loop_bb, after_bb, very_likely_branch);
        builder->SetInsertPoint(loop_bb);

        // Make our phi node.
        PHINode *phi = builder->CreatePHI(i32_t, 2);
        phi->addIncoming(min, preheader_bb);

        // Within the loop, the variable is equal to the phi value
        sym_push(op->name, phi);

        // Emit the loop body
        codegen(op->body);

        // Update the counter
        Value *next_var = builder->CreateNSWAdd(phi, ConstantInt::get(i32_t, 1));

        // Add the back-edge to the phi node
        phi->addIncoming(next_var, builder->GetInsertBlock());

        // Maybe exit the loop
        Value *end_condition = builder->CreateICmpNE(next_var, max);
        builder->CreateCondBr(end_condition, loop_bb, after_bb);

        builder->SetInsertPoint(after_bb);

        // Pop the loop variable from the scope
        sym_pop(op->name);
    } else if (op->for_type == ForType::Parallel) {

        debug(3) << "Entering parallel for loop over " << op->name << "\n";

        // Find every symbol that the body of this loop refers to
        // and dump it into a closure
        Closure closure(op->body, op->name);

        // Allocate a closure
        StructType *closure_t = build_closure_type(closure, buffer_t_type, context);
        Value *ptr = create_alloca_at_entry(closure_t, 1);

        // Fill in the closure
        pack_closure(closure_t, ptr, closure, symbol_table, buffer_t_type, builder);

        // Make a new function that does one iteration of the body of the loop
        llvm::Type *voidPointerType = (llvm::Type *)(i8_t->getPointerTo());
        llvm::Type *args_t[] = {voidPointerType, i32_t, voidPointerType};
        FunctionType *func_t = FunctionType::get(i32_t, args_t, false);
        llvm::Function *containing_function = function;
        function = llvm::Function::Create(func_t, llvm::Function::InternalLinkage,
                                          "par_for_" + function->getName() + "_" + op->name, module.get());
        #if LLVM_VERSION < 50
        function->setDoesNotAlias(3);
        #else
        function->addParamAttr(2, Attribute::NoAlias);
        #endif
        set_function_attributes_for_target(function, target);

        // Make the initial basic block and jump the builder into the new function
        IRBuilderBase::InsertPoint call_site = builder->saveIP();
        BasicBlock *block = BasicBlock::Create(*context, "entry", function);
        builder->SetInsertPoint(block);

        // Get the user context value before swapping out the symbol table.
        Value *user_context = get_user_context();

        // Save the destructor block
        BasicBlock *parent_destructor_block = destructor_block;
        destructor_block = nullptr;

        // Make a new scope to use
        Scope<Value *> saved_symbol_table;
        symbol_table.swap(saved_symbol_table);

        // Get the function arguments

        // The user context is first argument of the function; it's
        // important that we override the name to be "__user_context",
        // since the LLVM function has a random auto-generated name for
        // this argument.
        llvm::Function::arg_iterator iter = function->arg_begin();
        sym_push("__user_context", iterator_to_pointer(iter));

        // Next is the loop variable.
        ++iter;
        sym_push(op->name, iterator_to_pointer(iter));

        // The closure pointer is the third and last argument.
        ++iter;
        iter->setName("closure");
        Value *closure_handle = builder->CreatePointerCast(iterator_to_pointer(iter),
                                                           closure_t->getPointerTo());
        // Load everything from the closure into the new scope
        unpack_closure(closure, symbol_table, closure_t, closure_handle, builder);

        // Generate the new function body
        codegen(op->body);

        // Return success
        return_with_error_code(ConstantInt::get(i32_t, 0));

        // Move the builder back to the main function and call do_par_for
        builder->restoreIP(call_site);
        llvm::Function *do_par_for = module->getFunction("halide_do_par_for");
        internal_assert(do_par_for) << "Could not find halide_do_par_for in initial module\n";
        #if LLVM_VERSION < 50
        do_par_for->setDoesNotAlias(5);
        #else
        do_par_for->addParamAttr(4, Attribute::NoAlias);
        #endif
        //do_par_for->setDoesNotCapture(5);
        ptr = builder->CreatePointerCast(ptr, i8_t->getPointerTo());
        Value *args[] = {user_context, function, min, extent, ptr};
        debug(4) << "Creating call to do_par_for\n";
        Value *result = builder->CreateCall(do_par_for, args);

        debug(3) << "Leaving parallel for loop over " << op->name << "\n";

        // Now restore the scope
        symbol_table.swap(saved_symbol_table);
        function = containing_function;

        // Restore the destructor block
        destructor_block = parent_destructor_block;

        // Check for success
        Value *did_succeed = builder->CreateICmpEQ(result, ConstantInt::get(i32_t, 0));
        create_assertion(did_succeed, Expr(), result);

    } else {
        internal_error << "Unknown type of For node. Only Serial and Parallel For nodes should survive down to codegen.\n";
    }
}

void CodeGen_LLVM::visit(const Store *op) {
    // Even on 32-bit systems, Handles are treated as 64-bit in
    // memory, so convert stores of handles to stores of uint64_ts.
    if (op->value.type().is_handle()) {
        Expr v = reinterpret(UInt(64, op->value.type().lanes()), op->value);
        codegen(Store::make(op->name, v, op->index, op->param, op->predicate));
        return;
    }

    // Predicated store
    if (!is_one(op->predicate)) {
        codegen_predicated_vector_store(op);
        return;
    }

    Halide::Type value_type = op->value.type();
    Value *val = codegen(op->value);
    bool is_external = (external_buffer.find(op->name) != external_buffer.end());
    // Scalar
    if (value_type.is_scalar()) {
        Value *ptr = codegen_buffer_pointer(op->name, value_type, op->index);
        StoreInst *store = builder->CreateAlignedStore(val, ptr, value_type.bytes());
        add_tbaa_metadata(store, op->name, op->index);
    } else if (const Let *let = op->index.as<Let>()) {
        Stmt s = Store::make(op->name, op->value, let->body, op->param, op->predicate);
        codegen(LetStmt::make(let->name, let->value, s));
    } else {
        int alignment = value_type.bytes();
        const Ramp *ramp = op->index.as<Ramp>();
        if (ramp && is_one(ramp->stride)) {

            int native_bits = native_vector_bits();
            int native_bytes = native_bits / 8;

            // Boost the alignment if possible, up to the native vector width.
            ModulusRemainder mod_rem = modulus_remainder(ramp->base, alignment_info);
            while ((mod_rem.remainder & 1) == 0 &&
                   (mod_rem.modulus & 1) == 0 &&
                   alignment < native_bytes) {
                mod_rem.modulus /= 2;
                mod_rem.remainder /= 2;
                alignment *= 2;
            }

            // If it is an external buffer, then we cannot assume that the host pointer
            // is aligned to at least the native vector width. However, we may be able to do
            // better than just assuming that it is unaligned.
            if (is_external && op->param.defined()) {
                int host_alignment = op->param.host_alignment();
                alignment = gcd(alignment, host_alignment);
            }

            // For dense vector stores wider than the native vector
            // width, bust them up into native vectors.
            int store_lanes = value_type.lanes();
            int native_lanes = native_bits / value_type.bits();

            for (int i = 0; i < store_lanes; i += native_lanes) {
                int slice_lanes = std::min(native_lanes, store_lanes - i);
                Expr slice_base = simplify(ramp->base + i);
                Expr slice_stride = make_one(slice_base.type());
                Expr slice_index = slice_lanes == 1 ? slice_base : Ramp::make(slice_base, slice_stride, slice_lanes);
                Value *slice_val = slice_vector(val, i, slice_lanes);
                Value *elt_ptr = codegen_buffer_pointer(op->name, value_type.element_of(), slice_base);
                Value *vec_ptr = builder->CreatePointerCast(elt_ptr, slice_val->getType()->getPointerTo());
                StoreInst *store = builder->CreateAlignedStore(slice_val, vec_ptr, alignment);
                add_tbaa_metadata(store, op->name, slice_index);
            }
        } else if (ramp) {
            Type ptr_type = value_type.element_of();
            Value *ptr = codegen_buffer_pointer(op->name, ptr_type, ramp->base);
            const IntImm *const_stride = ramp->stride.as<IntImm>();
            Value *stride = codegen(ramp->stride);
            // Scatter without generating the indices as a vector
            for (int i = 0; i < ramp->lanes; i++) {
                Constant *lane = ConstantInt::get(i32_t, i);
                Value *v = builder->CreateExtractElement(val, lane);
                if (const_stride) {
                    // Use a constant offset from the base pointer
                    Value *p =
                        builder->CreateConstInBoundsGEP1_32(
                            llvm_type_of(ptr_type),
                            ptr,
                            const_stride->value * i);
                    StoreInst *store = builder->CreateStore(v, p);
                    add_tbaa_metadata(store, op->name, op->index);
                } else {
                    // Increment the pointer by the stride for each element
                    StoreInst *store = builder->CreateStore(v, ptr);
                    add_tbaa_metadata(store, op->name, op->index);
                    ptr = builder->CreateInBoundsGEP(ptr, stride);
                }
            }
        } else {
            // Scatter
            Value *index = codegen(op->index);
            for (int i = 0; i < value_type.lanes(); i++) {
                Value *lane = ConstantInt::get(i32_t, i);
                Value *idx = builder->CreateExtractElement(index, lane);
                Value *v = builder->CreateExtractElement(val, lane);
                Value *ptr = codegen_buffer_pointer(op->name, value_type.element_of(), idx);
                StoreInst *store = builder->CreateStore(v, ptr);
                add_tbaa_metadata(store, op->name, op->index);
            }
        }
    }

}


void CodeGen_LLVM::visit(const Block *op) {
    codegen(op->first);
    if (op->rest.defined()) codegen(op->rest);
}

void CodeGen_LLVM::visit(const Realize *op) {
    internal_error << "Realize encountered during codegen\n";
}

void CodeGen_LLVM::visit(const Provide *op) {
    internal_error << "Provide encountered during codegen\n";
}

void CodeGen_LLVM::visit(const IfThenElse *op) {
    BasicBlock *true_bb = BasicBlock::Create(*context, "true_bb", function);
    BasicBlock *false_bb = BasicBlock::Create(*context, "false_bb", function);
    BasicBlock *after_bb = BasicBlock::Create(*context, "after_bb", function);
    builder->CreateCondBr(codegen(op->condition), true_bb, false_bb);

    builder->SetInsertPoint(true_bb);
    codegen(op->then_case);
    builder->CreateBr(after_bb);

    builder->SetInsertPoint(false_bb);
    if (op->else_case.defined()) {
        codegen(op->else_case);
    }
    builder->CreateBr(after_bb);

    builder->SetInsertPoint(after_bb);
}

void CodeGen_LLVM::visit(const Evaluate *op) {
    codegen(op->value);

    // Discard result
    value = nullptr;
}

void CodeGen_LLVM::visit(const Shuffle *op) {
    if (op->is_interleave()) {
        vector<Value *> vecs;
        for (Expr i : op->vectors) {
            vecs.push_back(codegen(i));
        }
        value = interleave_vectors(vecs);
    } else {
        vector<Value *> vecs;
        for (Expr i : op->vectors) {
            vecs.push_back(codegen(i));
        }
        value = concat_vectors(vecs);
        if (op->is_concat()) {
            // If this is just a concat, we're done.
        } else if (op->is_slice() && op->slice_stride() == 1) {
            value = slice_vector(value, op->indices[0], op->indices.size());
        } else {
            value = shuffle_vectors(value, op->indices);
        }
    }

    if (op->type.is_scalar()) {
        value = builder->CreateExtractElement(value, ConstantInt::get(i32_t, 0));
    }
}

Value *CodeGen_LLVM::create_alloca_at_entry(llvm::Type *t, int n, bool zero_initialize, const string &name) {
    IRBuilderBase::InsertPoint here = builder->saveIP();
    BasicBlock *entry = &builder->GetInsertBlock()->getParent()->getEntryBlock();
    if (entry->empty()) {
        builder->SetInsertPoint(entry);
    } else {
        builder->SetInsertPoint(entry, entry->getFirstInsertionPt());
    }
    Value *size = ConstantInt::get(i32_t, n);
    AllocaInst *ptr = builder->CreateAlloca(t, size, name);
    int align = native_vector_bits() / 8;
    if (t->isVectorTy() || n > 1) {
        ptr->setAlignment(align);
    }

    if (zero_initialize) {
        if (n == 1) {
            builder->CreateStore(Constant::getNullValue(t), ptr);
        } else {
            builder->CreateMemSet(ptr, Constant::getNullValue(t), n, align);
        }
    }
    builder->restoreIP(here);
    return ptr;
}

Value *CodeGen_LLVM::get_user_context() const {
    Value *ctx = sym_get("__user_context", false);
    if (!ctx) {
        ctx = ConstantPointerNull::get(i8_t->getPointerTo()); // void*
    }
    return ctx;
}

Value *CodeGen_LLVM::call_intrin(Type result_type, int intrin_lanes,
                                 const string &name, vector<Expr> args) {
    vector<Value *> arg_values(args.size());
    for (size_t i = 0; i < args.size(); i++) {
        arg_values[i] = codegen(args[i]);
    }

    return call_intrin(llvm_type_of(result_type),
                       intrin_lanes,
                       name, arg_values);
}

Value *CodeGen_LLVM::call_intrin(llvm::Type *result_type, int intrin_lanes,
                                 const string &name, vector<Value *> arg_values) {
    internal_assert(result_type->isVectorTy()) << "call_intrin is for vector intrinsics only\n";

    int arg_lanes = (int)(result_type->getVectorNumElements());

    if (intrin_lanes != arg_lanes) {
        // Cut up each arg into appropriately-sized pieces, call the
        // intrinsic on each, then splice together the results.
        vector<Value *> results;
        for (int start = 0; start < arg_lanes; start += intrin_lanes) {
            vector<Value *> args;
            for (size_t i = 0; i < arg_values.size(); i++) {
                if (arg_values[i]->getType()->isVectorTy()) {
                    int arg_i_lanes = (int)arg_values[i]->getType()->getVectorNumElements();
                    internal_assert(arg_i_lanes >= arg_lanes);
                    // Horizontally reducing intrinsics may have
                    // arguments that have more lanes than the
                    // result. Assume that the horizontally reduce
                    // neighboring elements...
                    int reduce = arg_i_lanes / arg_lanes;
                    args.push_back(slice_vector(arg_values[i], start * reduce, intrin_lanes * reduce));
                } else {
                    args.push_back(arg_values[i]);
                }
            }

            llvm::Type *result_slice_type =
                llvm::VectorType::get(result_type->getScalarType(), intrin_lanes);

            results.push_back(call_intrin(result_slice_type, intrin_lanes, name, args));
        }
        Value *result = concat_vectors(results);
        return slice_vector(result, 0, arg_lanes);
    }

    vector<llvm::Type *> arg_types(arg_values.size());
    for (size_t i = 0; i < arg_values.size(); i++) {
        arg_types[i] = arg_values[i]->getType();
    }

    llvm::Function *fn = module->getFunction(name);

    if (!fn) {
        llvm::Type *intrinsic_result_type = VectorType::get(result_type->getScalarType(), intrin_lanes);
        FunctionType *func_t = FunctionType::get(intrinsic_result_type, arg_types, false);
        fn = llvm::Function::Create(func_t, llvm::Function::ExternalLinkage, name, module.get());
        fn->setCallingConv(CallingConv::C);
    }

    CallInst *call = builder->CreateCall(fn, arg_values);

    call->setDoesNotAccessMemory();
    call->setDoesNotThrow();

    return call;
}

Value *CodeGen_LLVM::slice_vector(Value *vec, int start, int size) {
    int vec_lanes = vec->getType()->getVectorNumElements();

    if (start == 0 && size == vec_lanes) {
        return vec;
    }

    vector<int> indices(size);
    for (int i = 0; i < size; i++) {
        int idx = start + i;
        if (idx >= 0 && idx < vec_lanes) {
            indices[i] = idx;
        } else {
            indices[i] = -1;
        }
    }
    return shuffle_vectors(vec, indices);
}

Value *CodeGen_LLVM::concat_vectors(const vector<Value *> &v) {
    if (v.size() == 1) return v[0];

    internal_assert(!v.empty());

    vector<Value *> vecs = v;

    // Force them all to be actual vectors
    for (Value *&val : vecs) {
        if (!val->getType()->isVectorTy()) {
            val = create_broadcast(val, 1);
        }
    }

    while (vecs.size() > 1) {
        vector<Value *> new_vecs;

        for (size_t i = 0; i < vecs.size()-1; i += 2) {
            Value *v1 = vecs[i];
            Value *v2 = vecs[i+1];

            int w1 = v1->getType()->getVectorNumElements();
            int w2 = v2->getType()->getVectorNumElements();

            // Possibly pad one of the vectors to match widths.
            if (w1 < w2) {
                v1 = slice_vector(v1, 0, w2);
            } else if (w2 < w1) {
                v2 = slice_vector(v2, 0, w1);
            }
            int w_matched = std::max(w1, w2);

            internal_assert(v1->getType() == v2->getType());

            vector<int> indices(w1 + w2);
            for (int i = 0; i < w1; i++) {
                indices[i] = i;
            }
            for (int i = 0; i < w2; i++) {
                indices[w1 + i] = w_matched + i;
            }

            Value *merged = shuffle_vectors(v1, v2, indices);

            new_vecs.push_back(merged);
        }

        // If there were an odd number of them, we need to also push
        // the one that didn't get merged.
        if (vecs.size() & 1) {
            new_vecs.push_back(vecs.back());
        }

        vecs.swap(new_vecs);
    }

    return vecs[0];
}

Value *CodeGen_LLVM::shuffle_vectors(Value *a, Value *b,
                                     const std::vector<int> &indices) {
    internal_assert(a->getType() == b->getType());
    vector<Constant *> llvm_indices(indices.size());
    for (size_t i = 0; i < llvm_indices.size(); i++) {
        if (indices[i] >= 0) {
            internal_assert(indices[i] < (int)a->getType()->getVectorNumElements() * 2);
            llvm_indices[i] = ConstantInt::get(i32_t, indices[i]);
        } else {
            // Only let -1 be undef.
            internal_assert(indices[i] == -1);
            llvm_indices[i] = UndefValue::get(i32_t);
        }
    }

    return builder->CreateShuffleVector(a, b, ConstantVector::get(llvm_indices));
}

Value *CodeGen_LLVM::shuffle_vectors(Value *a, const std::vector<int> &indices) {
    Value *b = UndefValue::get(a->getType());
    return shuffle_vectors(a, b, indices);
}


std::pair<llvm::Function *, int> CodeGen_LLVM::find_vector_runtime_function(const std::string &name, int lanes) {
    // Check if a vector version of the function already
    // exists at some useful width. We use the naming
    // convention that a N-wide version of a function foo is
    // called fooxN. All of our intrinsics are power-of-two
    // sized, so starting at the first power of two >= the
    // vector width, we'll try all powers of two in decreasing
    // order.
    vector<int> sizes_to_try;
    int l = 1;
    while (l < lanes) l *= 2;
    for (int i = l; i > 1; i /= 2) {
        sizes_to_try.push_back(i);
    }

    // If none of those match, we'll also try doubling
    // the lanes up to the next power of two (this is to catch
    // cases where we're a 64-bit vector and have a 128-bit
    // vector implementation).
    sizes_to_try.push_back(l*2);

    for (size_t i = 0; i < sizes_to_try.size(); i++) {
        int l = sizes_to_try[i];
        llvm::Function *vec_fn = module->getFunction(name + "x" + std::to_string(l));
        if (vec_fn) {
            return { vec_fn, l };
        }
    }

    return { nullptr, 0 };
}

ModulusRemainder CodeGen_LLVM::get_alignment_info(Expr e) {
    return modulus_remainder(e, alignment_info);
}

}}<|MERGE_RESOLUTION|>--- conflicted
+++ resolved
@@ -382,11 +382,7 @@
     fast_flags.setNoNaNs();
     fast_flags.setNoInfs();
     fast_flags.setNoSignedZeros();
-<<<<<<< HEAD
-    // Don't use approximate reciprocals for division. It's too inaccurate even for us.
-=======
     // Don't use approximate reciprocals for division. It's too inaccurate even for Halide.
->>>>>>> d1a49586
     // fast_flags.setAllowReciprocal();
     #if LLVM_VERSION >= 60
     // Theoretically, setAllowReassoc could be setUnsafeAlgebra for earlier versions, but that
@@ -517,11 +513,7 @@
     module->addModuleFlag(llvm::Module::Warning, "halide_use_soft_float_abi", use_soft_float_abi() ? 1 : 0);
     module->addModuleFlag(llvm::Module::Warning, "halide_mcpu", MDString::get(*context, mcpu()));
     module->addModuleFlag(llvm::Module::Warning, "halide_mattrs", MDString::get(*context, mattrs()));
-<<<<<<< HEAD
-    module->addModuleFlag(llvm::Module::Warning, "halide_allow_strict_float", input.any_strict_float());
-=======
     module->addModuleFlag(llvm::Module::Warning, "halide_per_instruction_fast_math_flags", input.any_strict_float());
->>>>>>> d1a49586
 
     internal_assert(module && context && builder)
         << "The CodeGen_LLVM subclass should have made an initial module before calling CodeGen_LLVM::compile\n";
