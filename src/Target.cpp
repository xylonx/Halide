--- conflicted
+++ resolved
@@ -817,15 +817,10 @@
             SSE41, AVX, AVX2, FMA, FMA4, F16C, ARMv7s,VSX, AVX512, AVX512_KNL, AVX512_Skylake, AVX512_Cannonlake
     }} ;
 
-<<<<<<< HEAD
     const std::array<Feature, 10> matching_features = {{
-            SoftFloatABI, Debug, TSAN, ASAN, MSAN, HVX_64, HVX_128, MinGW, HexagonDma, HVX_shared_object
+            SoftFloatABI, Debug, TSAN, ASAN, MSAN, HVX_64, HVX, MinGW, HexagonDma
     }};
-=======
-    const std::array<Feature, 10> matching_features = {
-            SoftFloatABI, Debug, TSAN, ASAN, MSAN, HVX_64, HVX, MinGW, HexagonDma
-    };
->>>>>>> 30cb1670
+
 
     // bitsets need to be the same width.
     decltype(result.features) union_mask;
