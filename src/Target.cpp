#include <iostream>
#include <string>

#include "Target.h"
#include "Debug.h"
#include "Error.h"
#include "LLVM_Headers.h"
#include "Util.h"

namespace Halide {

using std::string;
using std::vector;

namespace {
#ifndef __arm__

#ifdef _MSC_VER
static void cpuid(int info[4], int infoType, int extra) {
    __cpuidex(info, infoType, extra);
}

#else
// CPU feature detection code taken from ispc
// (https://github.com/ispc/ispc/blob/master/builtins/dispatch.ll)

#ifdef _LP64
static void cpuid(int info[4], int infoType, int extra) {
    __asm__ __volatile__ (
        "cpuid                 \n\t"
        : "=a" (info[0]), "=b" (info[1]), "=c" (info[2]), "=d" (info[3])
        : "0" (infoType), "2" (extra));
}
#else
static void cpuid(int info[4], int infoType, int extra) {
    // We save %ebx in case it's the PIC register
    __asm__ __volatile__ (
        "mov{l}\t{%%}ebx, %1  \n\t"
        "cpuid                 \n\t"
        "xchg{l}\t{%%}ebx, %1  \n\t"
        : "=a" (info[0]), "=r" (info[1]), "=c" (info[2]), "=d" (info[3])
        : "0" (infoType), "2" (extra));
}
#endif
#endif
#endif
}

Target get_host_target() {
    Target::OS os = Target::OSUnknown;
    #ifdef __linux__
    os = Target::Linux;
    #endif
    #ifdef _MSC_VER
    os = Target::Windows;
    #endif
    #ifdef __APPLE__
    os = Target::OSX;
    #endif

    bool use_64_bits = (sizeof(size_t) == 8);
    int bits = use_64_bits ? 64 : 32;

    #ifdef __arm__
    Target::Arch arch = Target::ARM;
    return Target(os, arch, bits, 0);
    #else

    Target::Arch arch = Target::X86;

    int info[4];
    cpuid(info, 1, 0);
    bool have_sse41 = info[2] & (1 << 19);
    bool have_sse2 = info[3] & (1 << 26);
    bool have_avx = info[2] & (1 << 28);
    bool have_f16 = info[2] & (1 << 29);
    bool have_rdrand = info[2] & (1 << 30);

    user_assert(have_sse2)
        << "The x86 backend assumes at least sse2 support. This machine does not appear to have sse2.\n"
        << "cpuid returned: "
        << std::hex << info[0]
        << ", " << info[1]
        << ", " << info[2]
        << ", " << info[3]
        << std::dec << "\n";

    uint64_t features = 0;
    if (have_sse41) features |= Target::SSE41;
    if (have_avx)   features |= Target::AVX;

    if (use_64_bits && have_avx && have_f16 && have_rdrand) {
        // So far, so good.  AVX2?
        // Call cpuid with eax=7, ecx=0
        int info2[4];
        cpuid(info2, 7, 0);
        bool have_avx2 = info[1] & (1 << 5);
        if (have_avx2) {
            features |= Target::AVX2;
        }
    }

    return Target(os, arch, bits, features);
#endif
}

namespace {
string get_env(const char *name) {
#ifdef _WIN32
    char buf[128];
    size_t read = 0;
    getenv_s(&read, buf, name);
    if (read) {
        return string(buf);
    } else {
        return "";
    }
#else
    char *buf = getenv(name);
    if (buf) {
        return string(buf);
    } else {
        return "";
    }
#endif
}
}

Target get_target_from_environment() {
    string target = get_env("HL_TARGET");
    if (target.empty()) {
        return get_host_target();
    } else {
        return parse_target_string(target);
    }
}

Target get_jit_target_from_environment() {
    Target host = get_host_target();
    string target = get_env("HL_JIT_TARGET");
    if (target.empty()) {
        return host;
    } else {
        Target t = parse_target_string(target);
        user_assert(t.os == host.os && t.arch == host.arch && t.bits == host.bits)
            << "HL_JIT_TARGET must match the host OS, architecture, and bit width.\n"
            << "HL_JIT_TARGET was " << target << ". "
            << "Host is " << host.to_string() << ".\n";
        return t;
    }
}

Target parse_target_string(const std::string &target) {
    Target host = get_host_target();

    if (target.empty()) {
        // If nothing is specified, use the host target.
        return host;
    }

    // Default to the host OS and architecture.
    Target t;
    t.os = host.os;
    t.arch = host.arch;
    t.bits = host.bits;

    if (!t.merge_string(target)) {
<<<<<<< HEAD
        user_error << "Did not understand HL_TARGET=" << target << "\n"
                   << "Expected format is arch-os-feature1-feature2-... "
                   << "Where arch is x86-32, x86-64, arm-32, arm-64, "
                   << "and os is linux, windows, osx, nacl, ios, or android. "
                   << "If arch or os are omitted, they default to the host. "
                   << "Features include sse41, avx, avx2, cuda, opencl, spir, "
                   << "spir64, no_asserts, no_bounds_query, and gpu_debug.\n"
                   << "HL_TARGET can also begin with \"host\", which sets the "
                   << "host's architecture, os, and feature set, with the "
                   << "exception of the GPU runtimes, which default to off.\n"
                   << "On this platform, the host target is: " << host.to_string() << "\n";
=======
        std::cerr << "Did not understand HL_TARGET=" << target << "\n"
                  << "Expected format is arch-os-feature1-feature2-... "
                  << "Where arch is x86-32, x86-64, arm-32, arm-64, pnacl, "
                  << "and os is linux, windows, osx, nacl, ios, or android. "
                  << "If arch or os are omitted, they default to the host. "
                  << "Features include sse41, avx, avx2, armv7s, aarch64, cuda, "
                  << "opencl, spir, spir64, no_asserts, no_bounds_query, and gpu_debug.\n"
                  << "HL_TARGET can also begin with \"host\", which sets the "
                  << "host's architecture, os, and feature set, with the "
                  << "exception of the GPU runtimes, which default to off\n";

        assert(false);
>>>>>>> 3ef1f7fc
    }

    return t;
}

bool Target::merge_string(const std::string &target) {
    string rest = target;
    vector<string> tokens;
    size_t first_dash;
    while ((first_dash = rest.find('-')) != string::npos) {
        //Internal::debug(0) << first_dash << ", " << rest << "\n";
        tokens.push_back(rest.substr(0, first_dash));
        rest = rest.substr(first_dash + 1);
    }
    tokens.push_back(rest);

    bool os_specified = false, arch_specified = false, bits_specified = false;

    for (size_t i = 0; i < tokens.size(); i++) {
        bool is_arch = false, is_os = false, is_bits = false;
        const string &tok = tokens[i];
        if (tok == "x86") {
            arch = Target::X86;
            is_arch = true;
        } else if (tok == "arm") {
            arch = Target::ARM;
            is_arch = true;
        } else if (tok == "pnacl") {
            arch = Target::PNaCl;
            os = Target::NaCl;
            bits = 32;
            is_os = true;
            is_arch = true;
            is_bits = true;
        } else if (tok == "32") {
            bits = 32;
            is_bits = true;
        } else if (tok == "64") {
            bits = 64;
            is_bits = true;
        } else if (tok == "linux") {
            os = Target::Linux;
            is_os = true;
        } else if (tok == "windows") {
            os = Target::Windows;
            is_os = true;
        } else if (tok == "nacl") {
            os = Target::NaCl;
            is_os = true;
        } else if (tok == "osx") {
            os = Target::OSX;
            is_os = true;
        } else if (tok == "android") {
            os = Target::Android;
            is_os = true;
        } else if (tok == "ios") {
            os = Target::IOS;
            is_os = true;
        } else if (tok == "host") {
            if (i > 0) {
                // "host" is now only allowed as the first token.
                return false;
            }
            *this = get_host_target();
            is_os = true;
            is_arch = true;
            is_bits = true;
        } else if (tok == "jit") {
            features |= Target::JIT;
        } else if (tok == "sse41") {
            features |= Target::SSE41;
        } else if (tok == "avx") {
            features |= (Target::SSE41 | Target::AVX);
        } else if (tok == "avx2") {
            features |= (Target::SSE41 | Target::AVX | Target::AVX2);
        } else if (tok == "armv7s") {
            features |= Target::ARMv7s;
        } else if (tok == "aarch64") {
            features |= Target::AArch64Backend;
        } else if (tok == "cuda" || tok == "ptx") {
            features |= Target::CUDA;
        } else if (tok == "opencl") {
            features |= Target::OpenCL;
        } else if (tok == "spir") {
            features |= Target::OpenCL | Target::SPIR;
        } else if (tok == "spir64") {
            features |= Target::OpenCL | Target::SPIR64;
        } else if (tok == "gpu_debug") {
            features |= Target::GPUDebug;
        } else if (tok == "no_asserts") {
            features |= Target::NoAsserts;
        } else if (tok == "no_bounds_query") {
            features |= Target::NoBoundsQuery;
        } else {
            return false;
        }

        if (is_os) {
            if (os_specified) {
                return false;
            }
            os_specified = true;
        }

        if (is_arch) {
            if (arch_specified) {
                return false;
            }
            arch_specified = true;
        }

        if (is_bits) {
            if (bits_specified) {
                return false;
            }
            bits_specified = true;
        }
    }

    if (arch_specified && !bits_specified) {
        return false;
    }

    return true;
}

std::string Target::to_string() const {
  const char* const arch_names[] = {
    "arch_unknown", "x86", "arm", "pnacl"
  };
  const char* const os_names[] = {
    "os_unknown", "linux", "windows", "osx", "android", "ios", "nacl"
  };
  const char* const feature_names[] = {
    "jit", "sse41", "avx", "avx2", "cuda", "opencl", "gpu_debug", "spir", "spir64",
    "no_asserts", "no_bounds_query", "armv7s", "aarch64"
  };
  string result = string(arch_names[arch])
      + "-" + Internal::int_to_string(bits)
      + "-" + string(os_names[os]);
  for (size_t i = 0; i < (sizeof(feature_names) / sizeof(feature_names[0])); ++i) {
    if (features & (1ULL << i)) {
      result += "-" + string(feature_names[i]);
    }
  }
  return result;
}

namespace {
llvm::Module *parse_bitcode_file(llvm::MemoryBuffer *bitcode_buffer, llvm::LLVMContext *context) {
    #if LLVM_VERSION < 35
    return llvm::ParseBitcodeFile(bitcode_buffer, *context);
    #else
    return llvm::parseBitcodeFile(bitcode_buffer, *context).get();
    #endif
}
}

#define DECLARE_INITMOD(mod)                                            \
    extern "C" unsigned char halide_internal_initmod_##mod[];           \
    extern "C" int halide_internal_initmod_##mod##_length;              \
    llvm::Module *get_initmod_##mod(llvm::LLVMContext *context) {      \
        llvm::StringRef sb = llvm::StringRef((const char *)halide_internal_initmod_##mod, \
                                             halide_internal_initmod_##mod##_length); \
        llvm::MemoryBuffer *bitcode_buffer = llvm::MemoryBuffer::getMemBuffer(sb); \
        llvm::Module *module = parse_bitcode_file(bitcode_buffer, context); \
        module->setModuleIdentifier(#mod);                              \
        delete bitcode_buffer;                                          \
        return module;                                                  \
    }

#define DECLARE_NO_INITMOD(mod)                                         \
    llvm::Module *get_initmod_##mod(LLVMContext *context) {             \
        user_error << "Halide was compiled without support for this target\n"; \
        return NULL;                                                    \
    }

#define DECLARE_CPP_INITMOD(mod) \
    DECLARE_INITMOD(mod ## _32) \
    DECLARE_INITMOD(mod ## _64) \
    llvm::Module *get_initmod_##mod(llvm::LLVMContext *context, bool bits_64) { \
        if (bits_64) return get_initmod_##mod##_64(context);            \
        return get_initmod_##mod##_32(context);                         \
    }

#define DECLARE_LL_INITMOD(mod) \
    DECLARE_INITMOD(mod ## _ll)

DECLARE_CPP_INITMOD(android_clock)
DECLARE_CPP_INITMOD(android_host_cpu_count)
DECLARE_CPP_INITMOD(android_io)
DECLARE_CPP_INITMOD(ios_io)
DECLARE_CPP_INITMOD(cuda)
DECLARE_CPP_INITMOD(cuda_debug)
DECLARE_CPP_INITMOD(fake_thread_pool)
DECLARE_CPP_INITMOD(gcd_thread_pool)
DECLARE_CPP_INITMOD(linux_clock)
DECLARE_CPP_INITMOD(linux_host_cpu_count)
DECLARE_CPP_INITMOD(nogpu)
DECLARE_CPP_INITMOD(opencl)
DECLARE_CPP_INITMOD(opencl_debug)
DECLARE_CPP_INITMOD(osx_host_cpu_count)
DECLARE_CPP_INITMOD(osx_io)
DECLARE_CPP_INITMOD(posix_allocator)
DECLARE_CPP_INITMOD(posix_clock)
DECLARE_CPP_INITMOD(windows_clock)
DECLARE_CPP_INITMOD(osx_clock)
DECLARE_CPP_INITMOD(posix_error_handler)
DECLARE_CPP_INITMOD(posix_io)
DECLARE_CPP_INITMOD(nacl_io)
DECLARE_CPP_INITMOD(ssp)
DECLARE_CPP_INITMOD(windows_io)
DECLARE_CPP_INITMOD(posix_math)
DECLARE_CPP_INITMOD(posix_thread_pool)
DECLARE_CPP_INITMOD(windows_thread_pool)
DECLARE_CPP_INITMOD(tracing)
DECLARE_CPP_INITMOD(write_debug_image)

DECLARE_LL_INITMOD(arm)
DECLARE_LL_INITMOD(posix_math)
DECLARE_LL_INITMOD(pnacl_math)
DECLARE_LL_INITMOD(ptx_dev)
#if WITH_PTX
DECLARE_LL_INITMOD(ptx_compute_20)
DECLARE_LL_INITMOD(ptx_compute_30)
DECLARE_LL_INITMOD(ptx_compute_35)
#endif
DECLARE_LL_INITMOD(spir_dev)
DECLARE_LL_INITMOD(spir64_dev)
DECLARE_LL_INITMOD(spir_common_dev)
DECLARE_LL_INITMOD(x86_avx)
DECLARE_LL_INITMOD(x86)
DECLARE_LL_INITMOD(x86_sse41)

namespace {

// Link all modules together and with the result in modules[0],
// all other input modules are destroyed.
void link_modules(std::vector<llvm::Module *> &modules) {
    // Link them all together
    for (size_t i = 1; i < modules.size(); i++) {
        #if LLVM_VERSION >= 35
        modules[i]->setDataLayout(modules[0]->getDataLayout()); // Use the datalayout of the first module.
        #endif
        string err_msg;
        bool failed = llvm::Linker::LinkModules(modules[0], modules[i],
                                                llvm::Linker::DestroySource, &err_msg);
        if (failed) {
            internal_error << "Failure linking initial modules: " << err_msg << "\n";
        }
    }

    // Now remark most weak symbols as linkonce. They are only weak to
    // prevent llvm from stripping them during initial module
    // assembly. This means they can be stripped later.

    // The symbols that we actually might want to override as a user
    // must remain weak.
    string retain[] = {"halide_copy_to_host",
                       "halide_copy_to_dev",
                       "halide_dev_malloc",
                       "halide_dev_free",
                       "halide_set_error_handler",
                       "halide_set_custom_allocator",
                       "halide_set_custom_trace",
                       "halide_set_custom_do_par_for",
                       "halide_set_custom_do_task",
                       "halide_shutdown_thread_pool",
                       "halide_shutdown_trace",
                       "halide_set_cuda_context",
                       "halide_set_cl_context",
                       "halide_dev_sync",
                       "halide_release",
                       "halide_current_time_ns",
                       "halide_host_cpu_count",
                       "__stack_chk_guard",
                       "__stack_chk_fail",
                       ""};

    llvm::Module *module = modules[0];

    for (llvm::Module::iterator iter = module->begin(); iter != module->end(); iter++) {
        llvm::Function *f = (llvm::Function *)(iter);
        bool can_strip = true;
        for (size_t i = 0; !retain[i].empty(); i++) {
            if (f->getName() == retain[i]) {
                can_strip = false;
            }
        }

        if (can_strip) {
            llvm::GlobalValue::LinkageTypes t = f->getLinkage();
            if (t == llvm::GlobalValue::WeakAnyLinkage) {
                f->setLinkage(llvm::GlobalValue::LinkOnceAnyLinkage);
            } else if (t == llvm::GlobalValue::WeakODRLinkage) {
                f->setLinkage(llvm::GlobalValue::LinkOnceODRLinkage);
            }
        }

    }

    // Now remove the force-usage global that prevented clang from
    // dropping functions from the initial module.
    llvm::GlobalValue *llvm_used = module->getNamedGlobal("llvm.used");
    if (llvm_used) {
        llvm_used->eraseFromParent();
    }
}

}

namespace Internal {

/** Create an llvm module containing the support code for a given target. */
llvm::Module *get_initial_module_for_target(Target t, llvm::LLVMContext *c) {

    internal_assert(t.bits == 32 || t.bits == 64);
    // NaCl always uses the 32-bit runtime modules, because pointers
    // and size_t are 32-bit in 64-bit NaCl, and that's the only way
    // in which the 32- and 64-bit runtimes differ.
    bool bits_64 = (t.bits == 64) && (t.os != Target::NaCl);

    vector<llvm::Module *> modules;

    // OS-dependent modules
    if (t.os == Target::Linux) {
        modules.push_back(get_initmod_linux_clock(c, bits_64));
        modules.push_back(get_initmod_posix_io(c, bits_64));
        modules.push_back(get_initmod_linux_host_cpu_count(c, bits_64));
        modules.push_back(get_initmod_posix_thread_pool(c, bits_64));
    } else if (t.os == Target::OSX) {
        modules.push_back(get_initmod_osx_clock(c, bits_64));
        modules.push_back(get_initmod_osx_io(c, bits_64));
        modules.push_back(get_initmod_gcd_thread_pool(c, bits_64));
    } else if (t.os == Target::Android) {
        modules.push_back(get_initmod_android_clock(c, bits_64));
        modules.push_back(get_initmod_android_io(c, bits_64));
        modules.push_back(get_initmod_android_host_cpu_count(c, bits_64));
        modules.push_back(get_initmod_posix_thread_pool(c, bits_64));
    } else if (t.os == Target::Windows) {
        modules.push_back(get_initmod_windows_clock(c, bits_64));
        modules.push_back(get_initmod_windows_io(c, bits_64));
        modules.push_back(get_initmod_windows_thread_pool(c, bits_64));
    } else if (t.os == Target::IOS) {
        modules.push_back(get_initmod_posix_clock(c, bits_64));
        modules.push_back(get_initmod_ios_io(c, bits_64));
        modules.push_back(get_initmod_gcd_thread_pool(c, bits_64));
    } else if (t.os == Target::NaCl) {
        modules.push_back(get_initmod_posix_clock(c, bits_64));
        modules.push_back(get_initmod_nacl_io(c, bits_64));
        modules.push_back(get_initmod_linux_host_cpu_count(c, bits_64));
        modules.push_back(get_initmod_posix_thread_pool(c, bits_64));
        modules.push_back(get_initmod_ssp(c, bits_64));
    }

    // These modules are always used
    modules.push_back(get_initmod_posix_math(c, bits_64));

    if (t.arch == Target::PNaCl) {
        modules.push_back(get_initmod_pnacl_math_ll(c));
    } else {
        modules.push_back(get_initmod_posix_math_ll(c));
    }
    modules.push_back(get_initmod_tracing(c, bits_64));
    modules.push_back(get_initmod_write_debug_image(c, bits_64));
    modules.push_back(get_initmod_posix_allocator(c, bits_64));
    modules.push_back(get_initmod_posix_error_handler(c, bits_64));

    // These modules are optional
    if (t.arch == Target::X86) {
        modules.push_back(get_initmod_x86_ll(c));
    }
    if (t.arch == Target::ARM) {
        modules.push_back(get_initmod_arm_ll(c));
    }
    if (t.features & Target::SSE41) {
        modules.push_back(get_initmod_x86_sse41_ll(c));
    }
    if (t.features & Target::AVX) {
        modules.push_back(get_initmod_x86_avx_ll(c));
    }
    if (t.features & Target::CUDA) {
        if (t.features & Target::GPUDebug) {
            modules.push_back(get_initmod_cuda_debug(c, bits_64));
        } else {
            modules.push_back(get_initmod_cuda(c, bits_64));
        }
    } else if (t.features & Target::OpenCL) {
        if (t.features & Target::GPUDebug) {
            modules.push_back(get_initmod_opencl_debug(c, bits_64));
        } else {
            modules.push_back(get_initmod_opencl(c, bits_64));
        }
    } else {
        modules.push_back(get_initmod_nogpu(c, bits_64));
    }

    link_modules(modules);

    return modules[0];
}

#if WITH_PTX
llvm::Module *get_initial_module_for_ptx_device(llvm::LLVMContext *c) {
    std::vector<llvm::Module *> modules;
    modules.push_back(get_initmod_ptx_dev_ll(c));

    // TODO: select this based on sm_ version flag in Target when
    // we add target specific flags.
    llvm::Module *module = get_initmod_ptx_compute_20_ll(c);
    modules.push_back(module);

    link_modules(modules);

    // For now, the PTX backend does not handle calling functions. So mark all functions
    // AvailableExternally to ensure they are inlined or deleted.
    for (llvm::Module::iterator iter = modules[0]->begin(); iter != modules[0]->end(); iter++) {
        llvm::Function *f = (llvm::Function *)(iter);

        // This is intended to set all definitions (not extern declarations)
        // to "available externally" which should guarantee they do not exist
        // after the resulting module is finalized to code. That is they must
        // be inlined to be used.
        //
        // However libdevice has a few routines that are marked
        // "noinline" which must either be changed to alow inlining or
        // preserved in generated code. This preserves the intent of
        // keeping these routines out-of-line and hence called by
        // not marking them AvailableExternally.

        if (!f->isDeclaration() && !f->hasFnAttribute(llvm::Attribute::NoInline)) {
            f->setLinkage(llvm::GlobalValue::AvailableExternallyLinkage);
        }
    }

    return modules[0];
}
#endif

llvm::Module *get_initial_module_for_spir_device(llvm::LLVMContext *c, int bits) {
    internal_assert(bits == 32 || bits == 64);

    vector<llvm::Module *> modules;
    if (bits == 32)
        modules.push_back(get_initmod_spir_dev_ll(c));
    else
        modules.push_back(get_initmod_spir64_dev_ll(c));
    modules.push_back(get_initmod_spir_common_dev_ll(c));
    link_modules(modules);
    return modules[0];
}

}

}<|MERGE_RESOLUTION|>--- conflicted
+++ resolved
@@ -165,32 +165,17 @@
     t.bits = host.bits;
 
     if (!t.merge_string(target)) {
-<<<<<<< HEAD
         user_error << "Did not understand HL_TARGET=" << target << "\n"
                    << "Expected format is arch-os-feature1-feature2-... "
-                   << "Where arch is x86-32, x86-64, arm-32, arm-64, "
+                   << "Where arch is x86-32, x86-64, arm-32, arm-64, pnacl, "
                    << "and os is linux, windows, osx, nacl, ios, or android. "
                    << "If arch or os are omitted, they default to the host. "
-                   << "Features include sse41, avx, avx2, cuda, opencl, spir, "
-                   << "spir64, no_asserts, no_bounds_query, and gpu_debug.\n"
+                   << "Features include sse41, avx, avx2, armv7s, aarch64, cuda, "
+                   << "opencl, spir, spir64, no_asserts, no_bounds_query, and gpu_debug.\n"
                    << "HL_TARGET can also begin with \"host\", which sets the "
                    << "host's architecture, os, and feature set, with the "
                    << "exception of the GPU runtimes, which default to off.\n"
                    << "On this platform, the host target is: " << host.to_string() << "\n";
-=======
-        std::cerr << "Did not understand HL_TARGET=" << target << "\n"
-                  << "Expected format is arch-os-feature1-feature2-... "
-                  << "Where arch is x86-32, x86-64, arm-32, arm-64, pnacl, "
-                  << "and os is linux, windows, osx, nacl, ios, or android. "
-                  << "If arch or os are omitted, they default to the host. "
-                  << "Features include sse41, avx, avx2, armv7s, aarch64, cuda, "
-                  << "opencl, spir, spir64, no_asserts, no_bounds_query, and gpu_debug.\n"
-                  << "HL_TARGET can also begin with \"host\", which sets the "
-                  << "host's architecture, os, and feature set, with the "
-                  << "exception of the GPU runtimes, which default to off\n";
-
-        assert(false);
->>>>>>> 3ef1f7fc
     }
 
     return t;
