#include "DeviceInterface.h"
#include "JITModule.h"
#include "IROperator.h"
#include "Target.h"

using namespace Halide;
using namespace Halide::Internal;

namespace Halide {

namespace {

template <typename fn_type>
bool lookup_runtime_routine(const std::string &name,
                            const Target &target,
                            fn_type &result) {
    std::vector<JITModule> runtime(
        JITSharedRuntime::get(nullptr, target.with_feature(Target::JIT)));

    for (size_t i = 0; i < runtime.size(); i++) {
        std::map<std::string, JITModule::Symbol>::const_iterator f =
          runtime[i].exports().find(name);
        if (f != runtime[i].exports().end()) {
            result = reinterpret_bits<fn_type>(f->second.address);
            return true;
        }
    }
    return false;
}

}

const halide_device_interface_t *get_default_device_interface_for_target(const Target &t) {
    return get_device_interface_for_device_api(DeviceAPI::Default_GPU, t);
}

const halide_device_interface_t *get_device_interface_for_device_api(const DeviceAPI &d, const Target &t) {
    if (d == DeviceAPI::Default_GPU) {
        return get_device_interface_for_device_api(get_default_device_api_for_target(t), t);
    }

    const struct halide_device_interface_t *(*fn)();
    std::string name;
    if (d == DeviceAPI::Metal) {
        name = "metal";
    } else if (d == DeviceAPI::OpenCL) {
        name = "opencl";
    } else if (d == DeviceAPI::CUDA) {
        name = "cuda";
    } else if (d == DeviceAPI::OpenGLCompute) {
        name = "openglcompute";
    } else if (d == DeviceAPI::GLSL) {
        name = "opengl";
    } else {
        return nullptr;
    }

    if (lookup_runtime_routine("halide_" + name + "_device_interface", t, fn)) {
        return (*fn)();
    } else {
        return nullptr;
    }
}

DeviceAPI get_default_device_api_for_target(const Target &target) {
    if (target.has_feature(Target::Metal)) {
        return DeviceAPI::Metal;
    } else if (target.has_feature(Target::OpenCL)) {
        return DeviceAPI::OpenCL;
    } else if (target.has_feature(Target::CUDA)) {
        return DeviceAPI::CUDA;
    } else if (target.has_feature(Target::OpenGLCompute)) {
        return DeviceAPI::OpenGLCompute;
    } else if (target.has_feature(Target::OpenGL)) {
        return DeviceAPI::GLSL;
    } else {
        return DeviceAPI::Host;
    }
}
<<<<<<< HEAD

namespace Internal {
Expr make_device_interface_call(DeviceAPI device_api) {
    if (device_api == DeviceAPI::Host) {
        return make_zero(type_of<const halide_device_interface_t *>());
    }

    std::string interface_name;
    switch (device_api) {
    case DeviceAPI::CUDA:
        interface_name = "halide_cuda_device_interface";
        break;
    case DeviceAPI::OpenCL:
        interface_name = "halide_opencl_device_interface";
        break;
    case DeviceAPI::Metal:
        interface_name = "halide_metal_device_interface";
        break;
    case DeviceAPI::GLSL:
        interface_name = "halide_opengl_device_interface";
        break;
    case DeviceAPI::OpenGLCompute:
        interface_name = "halide_openglcompute_device_interface";
        break;
    case DeviceAPI::Hexagon:
        interface_name = "halide_hexagon_device_interface";
        break;
    case DeviceAPI::Default_GPU:
        // Will be resolved later
        interface_name = "halide_default_device_interface";
        break;
    default:
        internal_error << "Bad DeviceAPI " << static_cast<int>(device_api) << "\n";
        break;
    }
    return Call::make(type_of<const halide_device_interface_t *>(), interface_name, {}, Call::Extern);
}
}

}

extern "C" {

/** Release all data associated with the current GPU backend, in particular
 * all resources (memory, texture, context handles) allocated by Halide. Must
 * be called explicitly when using AOT compilation. */
void halide_device_release(void *user_context, const halide_device_interface_t *device_interface) {
    user_assert(user_context == nullptr) << "Cannot provide user_context to libHalide.a halide_device_release\n";
    Target target(get_host_target());
    void (*fn)(void *user_context, const halide_device_interface_t *device_interface);
    if (lookup_runtime_routine("halide_device_release", target, fn)) {
        (*fn)(user_context, device_interface);
    }
}
EXPORT_SYM(halide_device_release)

/** Copy image data from device memory to host memory. This must be called
 * explicitly to copy back the results of a GPU-based filter. */
int halide_copy_to_host(void *user_context, struct halide_buffer_t *buf) {
    user_assert(user_context == nullptr) << "Cannot provide user_context to libHalide.a halide_copy_to_host\n";
    // Skip if there is no device buffer.
    if (buf->device == 0) {
        return 0;
    }
    Target target(get_host_target());
    int (*fn)(void *user_context, struct halide_buffer_t *buf);
    if (lookup_runtime_routine("halide_copy_to_host", target, fn)) {
        return (*fn)(user_context, buf);
    }
    return -1;
}
EXPORT_SYM(halide_copy_to_host)

/** Copy image data from host memory to device memory. This should not
 * be called directly; Halide handles copying to the device
 * automatically.  If interface is nullptr and the bug has a non-zero dev
 * field, the device associated with the dev handle will be
 * used. Otherwise if the dev field is 0 and interface is nullptr, an
 * error is returned. */
int halide_copy_to_device(void *user_context, struct halide_buffer_t *buf,
                          const halide_device_interface_t *device_interface) {
    user_assert(user_context == nullptr) << "Cannot provide user_context to libHalide.a halide_copy_to_device\n";
    Target target(get_host_target());
    int (*fn)(void *user_context, struct halide_buffer_t *buf, const halide_device_interface_t *device_interface);
    if (lookup_runtime_routine("halide_copy_to_device", target, fn)) {
        return (*fn)(user_context, buf, device_interface);
    }
    return -1;
}
EXPORT_SYM(halide_copy_to_device)

/** Wait for current GPU operations to complete. Calling this explicitly
 * should rarely be necessary, except maybe for profiling. */
int halide_device_sync(void *user_context, struct halide_buffer_t *buf) {
    user_assert(user_context == nullptr) << "Cannot provide user_context to libHalide.a halide_device_sync\n";
    Target target(get_host_target());
    int (*fn)(void *user_context, struct halide_buffer_t *buf);
    if (lookup_runtime_routine("halide_device_sync", target, fn)) {
      return (*fn)(user_context, buf);
    }
    return -1;
}
EXPORT_SYM(halide_device_sync)

/** Allocate device memory to back a halide_buffer_t. */
int halide_device_malloc(void *user_context, struct halide_buffer_t *buf, const halide_device_interface_t *device_interface) {
    user_assert(user_context == nullptr) << "Cannot provide user_context to libHalide.a halide_device_malloc\n";
    Target target(get_host_target());
    int (*fn)(void *user_context, struct halide_buffer_t *buf, const halide_device_interface_t *device_interface);
    if (lookup_runtime_routine("halide_device_malloc", target, fn)) {
      return (*fn)(user_context, buf, device_interface);
    }
    return -1;
}
EXPORT_SYM(halide_device_malloc)

int halide_device_free(void *user_context, struct halide_buffer_t *buf) {
    user_assert(user_context == nullptr) << "Cannot provide user_context to libHalide.a halide_device_free\n";
    // Skip if there is no device buffer.
    if (buf->device == 0) {
        return 0;
    }
    Target target(get_host_target());
    int (*fn)(void *user_context, struct halide_buffer_t *buf);
    if (lookup_runtime_routine("halide_device_free", target, fn)) {
        return (*fn)(user_context, buf);
    }
    if (buf->device != 0) {
        return -1;
    } else {
        return 0;
    }
}
EXPORT_SYM(halide_device_free)

int halide_weak_device_free(void *user_context, struct halide_buffer_t *buf) {
    return halide_device_free(user_context, buf);
}
EXPORT_SYM(halide_weak_device_free)

const struct halide_device_interface_t *halide_cuda_device_interface() {
    Target t = get_jit_target_from_environment().with_feature(Target::CUDA);
    return get_device_interface_for_device_api(DeviceAPI::CUDA, t);
}
EXPORT_SYM(halide_cuda_device_interface)

const struct halide_device_interface_t *halide_opencl_device_interface() {
    Target t = get_jit_target_from_environment().with_feature(Target::OpenCL);
    return get_device_interface_for_device_api(DeviceAPI::OpenCL, t);
}
EXPORT_SYM(halide_opencl_device_interface)

const struct halide_device_interface_t *halide_opengl_device_interface() {
    Target t = get_jit_target_from_environment().with_feature(Target::OpenGL);
    return get_device_interface_for_device_api(DeviceAPI::GLSL, t);
}
EXPORT_SYM(halide_opengl_device_interface)

int halide_opengl_wrap_texture(void *user_context, struct halide_buffer_t *buf, uintptr_t tex) {
    Target target(get_host_target());
    target.set_feature(Target::OpenGL);
    int (*fn)(void *, struct halide_buffer_t *, uintptr_t);
    if (lookup_runtime_routine("halide_opengl_wrap_texture", target, fn)) {
        return (*fn)(user_context, buf, tex);
    }
    return 0;
}
EXPORT_SYM(halide_opengl_wrap_texture)

uintptr_t halide_opengl_detach_texture(void *user_context, struct halide_buffer_t *buf) {
    Target target(get_host_target());
    target.set_feature(Target::OpenGL);
    uintptr_t (*fn)(void *, struct halide_buffer_t *);
    if (lookup_runtime_routine("halide_opengl_detach_texture", target, fn)) {
        return (*fn)(user_context, buf);
    }
    return 0;
}
EXPORT_SYM(halide_opengl_detach_texture)

const struct halide_device_interface_t *halide_openglcompute_device_interface() {
    Target t = get_jit_target_from_environment().with_feature(Target::OpenGLCompute);
    return get_device_interface_for_device_api(DeviceAPI::OpenGLCompute, t);
}
EXPORT_SYM(halide_openglcompute_device_interface)

const struct halide_device_interface_t *halide_metal_device_interface() {
    Target t = get_jit_target_from_environment().with_feature(Target::Metal);
    return get_device_interface_for_device_api(DeviceAPI::Metal, t);
}
EXPORT_SYM(halide_metal_device_interface)

=======
>>>>>>> f18a94b7
}<|MERGE_RESOLUTION|>--- conflicted
+++ resolved
@@ -77,7 +77,6 @@
         return DeviceAPI::Host;
     }
 }
-<<<<<<< HEAD
 
 namespace Internal {
 Expr make_device_interface_call(DeviceAPI device_api) {
@@ -117,159 +116,4 @@
 }
 }
 
-}
-
-extern "C" {
-
-/** Release all data associated with the current GPU backend, in particular
- * all resources (memory, texture, context handles) allocated by Halide. Must
- * be called explicitly when using AOT compilation. */
-void halide_device_release(void *user_context, const halide_device_interface_t *device_interface) {
-    user_assert(user_context == nullptr) << "Cannot provide user_context to libHalide.a halide_device_release\n";
-    Target target(get_host_target());
-    void (*fn)(void *user_context, const halide_device_interface_t *device_interface);
-    if (lookup_runtime_routine("halide_device_release", target, fn)) {
-        (*fn)(user_context, device_interface);
-    }
-}
-EXPORT_SYM(halide_device_release)
-
-/** Copy image data from device memory to host memory. This must be called
- * explicitly to copy back the results of a GPU-based filter. */
-int halide_copy_to_host(void *user_context, struct halide_buffer_t *buf) {
-    user_assert(user_context == nullptr) << "Cannot provide user_context to libHalide.a halide_copy_to_host\n";
-    // Skip if there is no device buffer.
-    if (buf->device == 0) {
-        return 0;
-    }
-    Target target(get_host_target());
-    int (*fn)(void *user_context, struct halide_buffer_t *buf);
-    if (lookup_runtime_routine("halide_copy_to_host", target, fn)) {
-        return (*fn)(user_context, buf);
-    }
-    return -1;
-}
-EXPORT_SYM(halide_copy_to_host)
-
-/** Copy image data from host memory to device memory. This should not
- * be called directly; Halide handles copying to the device
- * automatically.  If interface is nullptr and the bug has a non-zero dev
- * field, the device associated with the dev handle will be
- * used. Otherwise if the dev field is 0 and interface is nullptr, an
- * error is returned. */
-int halide_copy_to_device(void *user_context, struct halide_buffer_t *buf,
-                          const halide_device_interface_t *device_interface) {
-    user_assert(user_context == nullptr) << "Cannot provide user_context to libHalide.a halide_copy_to_device\n";
-    Target target(get_host_target());
-    int (*fn)(void *user_context, struct halide_buffer_t *buf, const halide_device_interface_t *device_interface);
-    if (lookup_runtime_routine("halide_copy_to_device", target, fn)) {
-        return (*fn)(user_context, buf, device_interface);
-    }
-    return -1;
-}
-EXPORT_SYM(halide_copy_to_device)
-
-/** Wait for current GPU operations to complete. Calling this explicitly
- * should rarely be necessary, except maybe for profiling. */
-int halide_device_sync(void *user_context, struct halide_buffer_t *buf) {
-    user_assert(user_context == nullptr) << "Cannot provide user_context to libHalide.a halide_device_sync\n";
-    Target target(get_host_target());
-    int (*fn)(void *user_context, struct halide_buffer_t *buf);
-    if (lookup_runtime_routine("halide_device_sync", target, fn)) {
-      return (*fn)(user_context, buf);
-    }
-    return -1;
-}
-EXPORT_SYM(halide_device_sync)
-
-/** Allocate device memory to back a halide_buffer_t. */
-int halide_device_malloc(void *user_context, struct halide_buffer_t *buf, const halide_device_interface_t *device_interface) {
-    user_assert(user_context == nullptr) << "Cannot provide user_context to libHalide.a halide_device_malloc\n";
-    Target target(get_host_target());
-    int (*fn)(void *user_context, struct halide_buffer_t *buf, const halide_device_interface_t *device_interface);
-    if (lookup_runtime_routine("halide_device_malloc", target, fn)) {
-      return (*fn)(user_context, buf, device_interface);
-    }
-    return -1;
-}
-EXPORT_SYM(halide_device_malloc)
-
-int halide_device_free(void *user_context, struct halide_buffer_t *buf) {
-    user_assert(user_context == nullptr) << "Cannot provide user_context to libHalide.a halide_device_free\n";
-    // Skip if there is no device buffer.
-    if (buf->device == 0) {
-        return 0;
-    }
-    Target target(get_host_target());
-    int (*fn)(void *user_context, struct halide_buffer_t *buf);
-    if (lookup_runtime_routine("halide_device_free", target, fn)) {
-        return (*fn)(user_context, buf);
-    }
-    if (buf->device != 0) {
-        return -1;
-    } else {
-        return 0;
-    }
-}
-EXPORT_SYM(halide_device_free)
-
-int halide_weak_device_free(void *user_context, struct halide_buffer_t *buf) {
-    return halide_device_free(user_context, buf);
-}
-EXPORT_SYM(halide_weak_device_free)
-
-const struct halide_device_interface_t *halide_cuda_device_interface() {
-    Target t = get_jit_target_from_environment().with_feature(Target::CUDA);
-    return get_device_interface_for_device_api(DeviceAPI::CUDA, t);
-}
-EXPORT_SYM(halide_cuda_device_interface)
-
-const struct halide_device_interface_t *halide_opencl_device_interface() {
-    Target t = get_jit_target_from_environment().with_feature(Target::OpenCL);
-    return get_device_interface_for_device_api(DeviceAPI::OpenCL, t);
-}
-EXPORT_SYM(halide_opencl_device_interface)
-
-const struct halide_device_interface_t *halide_opengl_device_interface() {
-    Target t = get_jit_target_from_environment().with_feature(Target::OpenGL);
-    return get_device_interface_for_device_api(DeviceAPI::GLSL, t);
-}
-EXPORT_SYM(halide_opengl_device_interface)
-
-int halide_opengl_wrap_texture(void *user_context, struct halide_buffer_t *buf, uintptr_t tex) {
-    Target target(get_host_target());
-    target.set_feature(Target::OpenGL);
-    int (*fn)(void *, struct halide_buffer_t *, uintptr_t);
-    if (lookup_runtime_routine("halide_opengl_wrap_texture", target, fn)) {
-        return (*fn)(user_context, buf, tex);
-    }
-    return 0;
-}
-EXPORT_SYM(halide_opengl_wrap_texture)
-
-uintptr_t halide_opengl_detach_texture(void *user_context, struct halide_buffer_t *buf) {
-    Target target(get_host_target());
-    target.set_feature(Target::OpenGL);
-    uintptr_t (*fn)(void *, struct halide_buffer_t *);
-    if (lookup_runtime_routine("halide_opengl_detach_texture", target, fn)) {
-        return (*fn)(user_context, buf);
-    }
-    return 0;
-}
-EXPORT_SYM(halide_opengl_detach_texture)
-
-const struct halide_device_interface_t *halide_openglcompute_device_interface() {
-    Target t = get_jit_target_from_environment().with_feature(Target::OpenGLCompute);
-    return get_device_interface_for_device_api(DeviceAPI::OpenGLCompute, t);
-}
-EXPORT_SYM(halide_openglcompute_device_interface)
-
-const struct halide_device_interface_t *halide_metal_device_interface() {
-    Target t = get_jit_target_from_environment().with_feature(Target::Metal);
-    return get_device_interface_for_device_api(DeviceAPI::Metal, t);
-}
-EXPORT_SYM(halide_metal_device_interface)
-
-=======
->>>>>>> f18a94b7
 }