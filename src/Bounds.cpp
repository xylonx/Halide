#include <iostream>

#include "Bounds.h"
#include "CSE.h"
#include "Debug.h"
#include "Deinterleave.h"
#include "ExprUsesVar.h"
#include "IR.h"
#include "IREquality.h"
#include "IRMutator.h"
#include "IROperator.h"
#include "IRPrinter.h"
#include "IRVisitor.h"
#include "Param.h"
#include "PurifyIndexMath.h"
#include "Simplify.h"
#include "Solve.h"
#include "Util.h"
#include "Var.h"

namespace Halide {
namespace Internal {

using std::map;
using std::pair;
using std::set;
using std::string;
using std::vector;

namespace {
int static_sign(Expr x) {
    if (is_positive_const(x)) {
        return 1;
    } else if (is_negative_const(x)) {
        return -1;
    } else {
        Expr zero = make_zero(x.type());
        if (equal(const_true(), simplify(x > zero))) {
            return 1;
        } else if (equal(const_true(), simplify(x < zero))) {
            return -1;
        }
    }
    return 0;
}
}  // anonymous namespace

Expr find_constant_bound(const Expr &e, Direction d, const Scope<Interval> &scope) {
    Interval interval = find_constant_bounds(e, scope);
    Expr bound;
    if (interval.has_lower_bound() && (d == Direction::Lower)) {
        bound = interval.min;
    } else if (interval.has_upper_bound() && (d == Direction::Upper)) {
        bound = interval.max;
    }
    return bound;
}

Interval find_constant_bounds(const Expr &e, const Scope<Interval> &scope) {
    Interval interval = bounds_of_expr_in_scope(e, scope, FuncValueBounds(), true);
    interval.min = simplify(interval.min);
    interval.max = simplify(interval.max);

    // Note that we can get non-const but well-defined results (e.g. signed_integer_overflow);
    // for our purposes here, treat anything non-const as no-bound.
    if (!is_const(interval.min)) interval.min = Interval::neg_inf;
    if (!is_const(interval.max)) interval.max = Interval::pos_inf;

    return interval;
}


class Bounds : public IRVisitor {
public:
    Interval interval;
    Scope<Interval> scope;
    const FuncValueBounds &func_bounds;
    // If set to true, attempt to return an interval with constant upper
    // and lower bounds. If the bound is not constant, it is set to
    // unbounded.
    bool const_bound;

    Bounds(const Scope<Interval> *s, const FuncValueBounds &fb, bool const_bound) :
        func_bounds(fb), const_bound(const_bound) {
        scope.set_containing_scope(s);
    }
private:

    // Compute the intrinsic bounds of a function.
    void bounds_of_func(string name, int value_index, Type t) {
        // if we can't get a good bound from the function, fall back to the bounds of the type.
        bounds_of_type(t);

        pair<string, int> key = { name, value_index };

        FuncValueBounds::const_iterator iter = func_bounds.find(key);

        if (iter != func_bounds.end()) {
            if (iter->second.has_lower_bound()) {
                interval.min = iter->second.min;
            }
            if (iter->second.has_upper_bound()) {
                interval.max = iter->second.max;
            }
        }
    }

    void bounds_of_type(Type t) {
        t = t.element_of();
        if ((t.is_uint() || t.is_int()) && t.bits() <= 16) {
            interval = Interval(t.min(), t.max());
        } else {
            interval = Interval::everything();
        }
    }

    using IRVisitor::visit;

    void visit(const IntImm *op) {
        interval = Interval::single_point(op);
    }

    void visit(const UIntImm *op) {
        interval = Interval::single_point(op);
    }

    void visit(const FloatImm *op) {
        interval = Interval::single_point(op);
    }

    void visit(const Cast *op) {
        op->value.accept(this);
        Interval a = interval;

        if (a.is_single_point(op->value)) {
            interval = Interval::single_point(op);
            return;
        }

        Type to = op->type.element_of();
        Type from = op->value.type().element_of();

        if (a.is_single_point()) {
            interval = Interval::single_point(Cast::make(to, a.min));
            return;
        }

        // If overflow is impossible, cast the min and max. If it's
        // possible, use the bounds of the destination type.
        bool could_overflow = true;
        if (to.can_represent(from) || to.is_float()) {
            could_overflow = false;
        } else if (to.is_int() && to.bits() >= 32) {
            // If we cast to an int32 or greater, assume that it won't
            // overflow. Signed 32-bit integer overflow is undefined.
            could_overflow = false;
        } else if (a.is_bounded() && from.can_represent(to)) {
            // The other case to consider is narrowing where the
            // bounds of the original fit into the narrower type. We
            // can only really prove that this is the case if they're
            // constants, so try to make the constants first.

            // First constant-fold
            a.min = simplify(a.min);
            a.max = simplify(a.max);

            // Then try to strip off junk mins and maxes.
            bool old_constant_bound = const_bound;
            const_bound = true;
            a.min.accept(this);
            Expr lower_bound = interval.has_lower_bound() ? interval.min : Expr();
            a.max.accept(this);
            Expr upper_bound = interval.has_upper_bound() ? interval.max : Expr();
            const_bound = old_constant_bound;

            if (lower_bound.defined() && upper_bound.defined()) {
                // Cast them to the narrow type and back and see if
                // they're provably unchanged.
                Expr test =
                    (cast(from, cast(to, lower_bound)) == lower_bound &&
                     cast(from, cast(to, upper_bound)) == upper_bound);
                if (can_prove(test)) {
                    could_overflow = false;
                    // Relax the bounds to the constants we found. Not
                    // strictly necessary, but probably helpful to
                    // keep the expressions small.
                    a = Interval(lower_bound, upper_bound);
                }
            }
        }

        if (!could_overflow) {
            // Start with the bounds of the narrow type.
            bounds_of_type(from);
            // If we have a better min or max for the arg use that.
            if (a.has_lower_bound()) interval.min = a.min;
            if (a.has_upper_bound()) interval.max = a.max;
            // Then cast those bounds to the wider type.
            if (interval.has_lower_bound()) interval.min = Cast::make(to, interval.min);
            if (interval.has_upper_bound()) interval.max = Cast::make(to, interval.max);
        } else {
            // This might overflow, so use the bounds of the destination type.
            bounds_of_type(to);
        }
    }

    void visit(const Variable *op) {
        if (const_bound) {
            bounds_of_type(op->type);
            if (scope.contains(op->name)) {
                const Interval &scope_interval = scope.get(op->name);
                if (scope_interval.has_upper_bound() && is_const(scope_interval.max)) {
                    interval.max = Interval::make_min(interval.max, scope_interval.max);
                }
                if (scope_interval.has_lower_bound() && is_const(scope_interval.min)) {
                    interval.min = Interval::make_max(interval.min, scope_interval.min);
                }
            }

            if (op->param.defined() &&
                !op->param.is_buffer() &&
                (op->param.min_value().defined() ||
                 op->param.max_value().defined())) {

                if (op->param.max_value().defined() && is_const(op->param.max_value())) {
                    interval.max = Interval::make_min(interval.max, op->param.max_value());
                }
                if (op->param.min_value().defined() && is_const(op->param.min_value())) {
                    interval.min = Interval::make_max(interval.min, op->param.min_value());
                }
            }
        } else {
            if (scope.contains(op->name)) {
                interval = scope.get(op->name);
            } else if (op->type.is_vector()) {
                // Uh oh, we need to take the min/max lane of some unknown vector. Treat as unbounded.
                bounds_of_type(op->type);
            } else {
                interval = Interval::single_point(op);
            }
        }
    }

    void visit(const Add *op) {
        op->a.accept(this);
        Interval a = interval;
        op->b.accept(this);
        Interval b = interval;

        if (a.is_single_point(op->a) && b.is_single_point(op->b)) {
            interval = Interval::single_point(op);
        } else if (a.is_single_point() && b.is_single_point()) {
            interval = Interval::single_point(a.min + b.min);
        } else {
            interval = Interval::everything();
            if (a.has_lower_bound() && b.has_lower_bound()) {
                interval.min = a.min + b.min;
            }
            if (a.has_upper_bound() && b.has_upper_bound()) {
                interval.max = a.max + b.max;
            }

            // Assume no overflow for float, int32, and int64
            if (!op->type.is_float() && (!op->type.is_int() || op->type.bits() < 32)) {
                if (interval.has_upper_bound()) {
                    Expr no_overflow = (cast<int>(a.max) + cast<int>(b.max) == cast<int>(interval.max));
                    if (!can_prove(no_overflow)) {
                        bounds_of_type(op->type);
                        return;
                    }
                }
                if (interval.has_lower_bound()) {
                    Expr no_overflow = (cast<int>(a.min) + cast<int>(b.min) == cast<int>(interval.min));
                    if (!can_prove(no_overflow)) {
                        bounds_of_type(op->type);
                        return;
                    }
                }
            }
        }
    }

    void visit(const Sub *op) {
        op->a.accept(this);
        Interval a = interval;
        op->b.accept(this);
        Interval b = interval;

        if (a.is_single_point(op->a) && b.is_single_point(op->b)) {
            interval = Interval::single_point(op);
        } else if (a.is_single_point() && b.is_single_point()) {
            interval = Interval::single_point(a.min - b.min);
        } else {
            interval = Interval::everything();
            if (a.has_lower_bound() && b.has_upper_bound()) {
                interval.min = a.min - b.max;
            }
            if (a.has_upper_bound() && b.has_lower_bound()) {
                interval.max = a.max - b.min;
            }

            // Assume no overflow for float, int32, and int64
            if (!op->type.is_float() && (!op->type.is_int() || op->type.bits() < 32)) {
                if (interval.has_upper_bound()) {
                    Expr no_overflow = (cast<int>(a.max) - cast<int>(b.min) == cast<int>(interval.max));
                    if (!can_prove(no_overflow)) {
                        bounds_of_type(op->type);
                        return;
                    }
                }
                if (interval.has_lower_bound()) {
                    Expr no_overflow = (cast<int>(a.min) - cast<int>(b.max) == cast<int>(interval.min));
                    if (!can_prove(no_overflow)) {
                        bounds_of_type(op->type);
                        return;
                    }
                }
            }

            // Check underflow for uint
            if (op->type.is_uint() &&
                interval.has_lower_bound() &&
                !can_prove(b.max <= a.min)) {
                bounds_of_type(op->type);
            }
        }
    }

    void visit(const Mul *op) {
        op->a.accept(this);
        Interval a = interval;

        op->b.accept(this);
        Interval b = interval;

        // Move constants to the right
        if (a.is_single_point() && !b.is_single_point()) {
            std::swap(a, b);
        }

        if (a.is_single_point(op->a) && b.is_single_point(op->b)) {
            interval = Interval::single_point(op);
            return;
        } else if (a.is_single_point() && b.is_single_point()) {
            interval = Interval::single_point(a.min * b.min);
            return;
        } else if (b.is_single_point()) {
            Expr e1 = a.has_lower_bound() ? a.min * b.min : a.min;
            Expr e2 = a.has_upper_bound() ? a.max * b.min : a.max;
            if (is_zero(b.min)) {
                interval = b;
            } else if (is_positive_const(b.min) || op->type.is_uint()) {
                interval = Interval(e1, e2);
            } else if (is_negative_const(b.min)) {
                if (e1.same_as(Interval::neg_inf)) {
                    e1 = Interval::pos_inf;
                }
                if (e2.same_as(Interval::pos_inf)) {
                    e2 = Interval::neg_inf;
                }
                interval = Interval(e2, e1);
            } else if (a.is_bounded()) {
                // Sign of b is unknown
                Expr cmp = b.min >= make_zero(b.min.type().element_of());
                interval = Interval(select(cmp, e1, e2), select(cmp, e2, e1));
            } else {
                interval = Interval::everything();
            }
        } else if (a.is_bounded() && b.is_bounded()) {
            interval = Interval::nothing();
            interval.include(a.min * b.min);
            interval.include(a.min * b.max);
            interval.include(a.max * b.min);
            interval.include(a.max * b.max);
        } else {
            interval = Interval::everything();
        }

        // Assume no overflow for float, int32, and int64
        if (!op->type.is_float() && (!op->type.is_int() || op->type.bits() < 32)) {
            if (a.is_bounded() && b.is_bounded()) {
                // Try to prove it can't overflow
                Expr test1 = (cast<int>(a.min) * cast<int>(b.min) == cast<int>(a.min * b.min));
                Expr test2 = (cast<int>(a.min) * cast<int>(b.max) == cast<int>(a.min * b.max));
                Expr test3 = (cast<int>(a.max) * cast<int>(b.min) == cast<int>(a.max * b.min));
                Expr test4 = (cast<int>(a.max) * cast<int>(b.max) == cast<int>(a.max * b.max));
                if (!can_prove(test1 && test2 && test3 && test4)) {
                    bounds_of_type(op->type);
                }
            } else {
                bounds_of_type(op->type);
            }
        }
    }

    void visit(const Div *op) {
        op->a.accept(this);
        Interval a = interval;

        op->b.accept(this);
        Interval b = interval;

        if (!b.is_bounded()) {
            interval = Interval::everything();
        } else if (a.is_single_point(op->a) && b.is_single_point(op->b)) {
            interval = Interval::single_point(op);
        } else if (can_prove(b.min == b.max)) {
            Expr e1 = a.has_lower_bound() ? a.min / b.min : a.min;
            Expr e2 = a.has_upper_bound() ? a.max / b.max : a.max;
            if (is_positive_const(b.min) || op->type.is_uint()) {
                interval = Interval(e1, e2);
            } else if (is_negative_const(b.min)) {
                if (e1.same_as(Interval::neg_inf)) {
                    e1 = Interval::pos_inf;
                }
                if (e2.same_as(Interval::pos_inf)) {
                    e2 = Interval::neg_inf;
                }
                interval = Interval(e2, e1);
            } else if (a.is_bounded()) {
                // Sign of b is unknown. Note that this might divide
                // by zero, but only in cases where the original code
                // divides by zero.
                Expr cmp = b.min > make_zero(b.min.type().element_of());
                interval = Interval(select(cmp, e1, e2), select(cmp, e2, e1));
            } else {
                interval = Interval::everything();
            }
        } else if (a.is_bounded()) {
            // if we can't statically prove that the divisor can't span zero, then we're unbounded
            int min_sign = static_sign(b.min);
            int max_sign = static_sign(b.max);
            if (min_sign != max_sign || min_sign == 0 || max_sign == 0) {
                interval = Interval::everything();
            } else {
                // Divisor is either strictly positive or strictly
                // negative, so we can just take the extrema.
                interval = Interval::nothing();
                interval.include(a.min / b.min);
                interval.include(a.max / b.min);
                interval.include(a.min / b.max);
                interval.include(a.max / b.max);
            }
        } else {
            interval = Interval::everything();
        }
    }

    void visit(const Mod *op) {
        op->a.accept(this);
        Interval a = interval;

        op->b.accept(this);
        if (!interval.is_bounded()) {
            // Uses interval produced by op->b which might be half bound.
            return;
        }
        Interval b = interval;

        if (a.is_single_point(op->a) && b.is_single_point(op->b)) {
            interval = Interval::single_point(op);
            return;
        }

        Type t = op->type.element_of();

        if (a.is_single_point() && b.is_single_point()) {
            interval = Interval::single_point(a.min % b.min);
        } else {
            // Only consider B (so A can be unbounded)
            if (b.max.type().is_uint() || (b.max.type().is_int() && is_positive_const(b.min))) {
                // If the RHS is a positive integer, the result is in [0, max_b-1]
                interval = Interval(make_zero(t), b.max - make_one(t));
            } else if (b.max.type().is_int()) {
                // mod is always positive
                // x % [4,10] -> [0,9]
                // x % [-8,-3] -> [0,7]
                // x % [-8, 10] -> [0,9]
                interval = Interval(make_zero(t), Max::make(abs(b.min), abs(b.max)) - make_one(t));
            } else {
                // The floating point version has the same sign rules,
                // but can reach all the way up to the original value,
                // so there's no -1.
                interval = Interval(make_zero(t), Max::make(abs(b.min), abs(b.max)));
            }
        }
    }

    void visit(const Min *op) {
        op->a.accept(this);
        Interval a = interval;

        op->b.accept(this);
        Interval b = interval;

        if (a.is_single_point(op->a) && b.is_single_point(op->b)) {
            interval = Interval::single_point(op);
        } else {
            interval = Interval(Interval::make_min(a.min, b.min),
                                Interval::make_min(a.max, b.max));
        }
    }


    void visit(const Max *op) {
        op->a.accept(this);
        Interval a = interval;

        op->b.accept(this);
        Interval b = interval;

        if (a.is_single_point(op->a) && b.is_single_point(op->b)) {
            interval = Interval::single_point(op);
        } else {
            interval = Interval(Interval::make_max(a.min, b.min),
                                Interval::make_max(a.max, b.max));
        }
    }

    template<typename Cmp>
    void visit_compare(const Expr &a_expr, const Expr &b_expr) {
        a_expr.accept(this);
        if (!interval.is_bounded()) {
            bounds_of_type(Bool());
            return;
        }
        Interval a = interval;

        b_expr.accept(this);
        if (!interval.is_bounded()) {
            bounds_of_type(Bool());
            return;
        }
        Interval b = interval;

        // The returned interval should have the property that min <=
        // val <= max. For integers it's clear what this means. For
        // bools, treating false < true, '<=' is in fact
        // implication. So we want conditions min and max such that
        // min implies val implies max.  So min should be a sufficient
        // condition, and max should be a necessary condition.

        interval.min = Cmp::make(a.max, b.min);
        interval.max = Cmp::make(a.min, b.max);
    }

    void visit(const LT *op) {
        visit_compare<LT>(op->a, op->b);
    }

    void visit(const LE *op) {
        visit_compare<LE>(op->a, op->b);
    }

    void visit(const GT *op) {
        visit_compare<LT>(op->b, op->a);
    }

    void visit(const GE *op) {
        visit_compare<LE>(op->b, op->a);
    }

    void visit(const EQ *op) {
        op->a.accept(this);
        Interval a = interval;

        op->b.accept(this);
        Interval b = interval;

        if (a.is_single_point(op->a) && b.is_single_point(op->b)) {
            interval = Interval::single_point(op);
        } else if (a.is_single_point() && b.is_single_point()) {
            interval = Interval::single_point(a.min == b.min);
        } else {
            // If either vary, it could always be false, so we have no
            // good sufficient condition.
            bounds_of_type(op->type);
            // But could it be true? A necessary condition is that the
            // ranges overlap.
            if (a.is_bounded() && b.is_bounded()) {
                interval.max = a.min <= b.max && b.min <= a.max;
            }
        }
    }

    void visit(const NE *op) {
        op->a.accept(this);
        Interval a = interval;

        op->b.accept(this);
        Interval b = interval;

        if (a.is_single_point(op->a) && b.is_single_point(op->b)) {
            interval = Interval::single_point(op);
        } else if (a.is_single_point() && b.is_single_point()) {
            interval = Interval::single_point(a.min != b.min);
        } else {
            // If either vary, it could always be true that they're
            // not equal, so we have no good necessary condition.
            bounds_of_type(op->type);
            // But we do have a sufficient condition. If the ranges of
            // a and b do not overlap, then they must be not equal.
            if (a.is_bounded() && b.is_bounded()) {
                interval.min = a.min > b.max || b.min > a.max;
            }
        }
    }

    Expr make_and(Expr a, Expr b) {
        if (is_one(a)) return b;
        if (is_one(b)) return a;
        if (is_zero(a)) return a;
        if (is_zero(b)) return b;
        return a && b;
    }

    void visit(const And *op) {
        op->a.accept(this);
        Interval a = interval;

        op->b.accept(this);
        Interval b = interval;

        if (a.is_single_point(op->a) && b.is_single_point(op->b)) {
            interval = Interval::single_point(op);
        } else if (a.is_single_point() && b.is_single_point()) {
            interval = Interval::single_point(a.min && b.min);
        } else {
            // And is monotonic increasing in both args
            interval.min = make_and(a.min, b.min);
            interval.max = make_and(a.max, b.max);
        }
    }

    Expr make_or(Expr a, Expr b) {
        if (is_one(a)) return a;
        if (is_one(b)) return b;
        if (is_zero(a)) return b;
        if (is_zero(b)) return a;
        return a || b;
    }

    void visit(const Or *op) {
        op->a.accept(this);
        Interval a = interval;

        op->b.accept(this);
        Interval b = interval;

        if (a.is_single_point(op->a) && b.is_single_point(op->b)) {
            interval = Interval::single_point(op);
        } else if (a.is_single_point() && b.is_single_point()) {
            interval = Interval::single_point(a.min || b.min);
        } else {
            // Or is monotonic increasing in both args
            interval.min = make_or(a.min, b.min);
            interval.max = make_or(a.max, b.max);
        }
    }

    Expr make_not(Expr e) {
        if (is_one(e)) return make_zero(e.type());
        if (is_zero(e)) return make_one(e.type());
        return !e;
    }

    void visit(const Not *op) {
        op->a.accept(this);
        Interval a = interval;

        if (a.is_single_point(op->a)) {
            interval = Interval::single_point(op);
        } else if (a.is_single_point()) {
            interval = Interval::single_point(!a.min);
        } else {
            interval.min = make_not(a.max);
            interval.max = make_not(a.min);
        }
    }

    void visit(const Select *op) {
        op->true_value.accept(this);
        if (!interval.is_bounded()) {
            // Uses interval produced by op->true_value which might be half bound.
            return;
        }
        Interval a = interval;

        op->false_value.accept(this);
        if (!interval.is_bounded()) {
            // Uses interval produced by op->false_value which might be half bound.
            return;
        }
        Interval b = interval;

        op->condition.accept(this);
        Interval cond = interval;

        if (cond.is_single_point()) {
            if (is_one(cond.min)) {
                interval = a;
                return;
            } else if (is_zero(cond.min)) {
                interval = b;
                return;
            }
        }

        Type t = op->type.element_of();

        if (a.min.same_as(b.min)) {
            interval.min = a.min;
        } else if (cond.is_single_point()) {
            interval.min = select(cond.min, a.min, b.min);
        } else if (is_zero(cond.min) && is_one(cond.max)) {
            interval.min = Interval::make_min(a.min, b.min);
        } else if (is_one(cond.max)) {
            // cond.min is non-trivial
            string var_name = unique_name('t');
            Expr var = Variable::make(t, var_name);
            interval.min = Interval::make_min(select(cond.min, var, b.min), var);
            interval.min = Let::make(var_name, a.min, interval.min);
        } else if (is_zero(cond.min)) {
            // cond.max is non-trivial
            string var_name = unique_name('t');
            Expr var = Variable::make(t, var_name);
            interval.min = Interval::make_min(select(cond.max, a.min, var), var);
            interval.min = Let::make(var_name, b.min, interval.min);
        } else {
            string a_var_name = unique_name('t'), b_var_name = unique_name('t');
            Expr a_var = Variable::make(t, a_var_name);
            Expr b_var = Variable::make(t, b_var_name);
            interval.min = Interval::make_min(select(cond.min, a_var, b_var),
                                              select(cond.max, a_var, b_var));
            interval.min = Let::make(a_var_name, a.min, interval.min);
            interval.min = Let::make(b_var_name, b.min, interval.min);
        }

        if (a.max.same_as(b.max)) {
            interval.max = a.max;
        } else if (cond.is_single_point()) {
            interval.max = select(cond.min, a.max, b.max);
        } else if (is_zero(cond.min) && is_one(cond.max)) {
            interval.max = Interval::make_max(a.max, b.max);
        } else if (is_one(cond.max)) {
            // cond.min is non-trivial
            string var_name = unique_name('t');
            Expr var = Variable::make(t, var_name);
            interval.max = Interval::make_max(select(cond.min, var, b.max), var);
            interval.max = Let::make(var_name, a.max, interval.max);
        } else if (is_zero(cond.min)) {
            // cond.max is non-trivial
            string var_name = unique_name('t');
            Expr var = Variable::make(t, var_name);
            interval.max = Interval::make_max(select(cond.max, a.max, var), var);
            interval.max = Let::make(var_name, b.max, interval.max);
        } else {
            string a_var_name = unique_name('t'), b_var_name = unique_name('t');
            Expr a_var = Variable::make(t, a_var_name);
            Expr b_var = Variable::make(t, b_var_name);
            interval.max = Interval::make_max(select(cond.min, a_var, b_var),
                                              select(cond.max, a_var, b_var));
            interval.max = Let::make(a_var_name, a.max, interval.max);
            interval.max = Let::make(b_var_name, b.max, interval.max);
        }
    }

    void visit(const Load *op) {
        op->index.accept(this);
        if (!const_bound && interval.is_single_point() && is_one(op->predicate)) {
            // If the index is const and it is not a predicated load,
            // we can return the load of that index
            Expr load_min =
                Load::make(op->type.element_of(), op->name, interval.min,
                           op->image, op->param, const_true());
            interval = Interval::single_point(load_min);
        } else {
            // Otherwise use the bounds of the type
            bounds_of_type(op->type);
        }
    }

    void visit(const Ramp *op) {
        // Treat the ramp lane as a free variable
        string var_name = unique_name('t');
        Expr var = Variable::make(op->base.type(), var_name);
        Expr lane = op->base + var * op->stride;
        ScopedBinding<Interval> p(scope, var_name, Interval(make_const(var.type(), 0),
                                                        make_const(var.type(), op->lanes-1)));
        lane.accept(this);
    }

    void visit(const Broadcast *op) {
        op->value.accept(this);
    }

    void visit(const Call *op) {
        // Using the strict_float feature flag wraps a strict_float()
        // call around every Expr that is of type float, so it's easy
        // to get nestings that are many levels deep; the bounds of this
        // call are *always* exactly that of its first argument, so short
        // circuit it here before checking for const_args. This is important
        // because evaluating const_args for such a deeply nested case
        // essentially becomes O(n^2) doing work that is unnecessary, making
        // otherwise simple pipelines take several minutes to compile.
        //
        // TODO: are any other intrinsics worth including here as well?
        if (op->is_intrinsic(Call::strict_float)) {
            assert(op->args.size() == 1);
            op->args[0].accept(this);
            return;
        }

        // If the args are const we can return the call of those args
        // for pure functions. For other types of functions, the same
        // call in two different places might produce different
        // results (e.g. during the update step of a reduction), so we
        // can't move around call nodes.
        std::vector<Expr> new_args(op->args.size());
        bool const_args = true;
        for (size_t i = 0; i < op->args.size() && const_args; i++) {
            op->args[i].accept(this);
            if (interval.is_single_point()) {
                new_args[i] = interval.min;
            } else {
                const_args = false;
            }
        }

        Type t = op->type.element_of();

        if (t.is_handle()) {
            interval = Interval::everything();
            return;
        }

        if (const_args &&
            !const_bound &&
            (op->call_type == Call::PureExtern ||
             op->call_type == Call::Image)) {
            Expr call = Call::make(t, op->name, new_args, op->call_type,
                                   op->func, op->value_index, op->image, op->param);
            interval = Interval::single_point(call);
        } else if (op->is_intrinsic(Call::abs)) {
            Interval a = interval;
            interval.min = make_zero(t);
            if (a.is_bounded()) {
                if (equal(a.min, a.max)) {
                    interval = Interval::single_point(Call::make(t, Call::abs, {a.max}, Call::PureIntrinsic));
                } else if (op->args[0].type().is_int() && op->args[0].type().bits() >= 32) {
                    interval.max = Max::make(Cast::make(t, -a.min), Cast::make(t, a.max));
                } else {
                    a.min = Call::make(t, Call::abs, {a.min}, Call::PureIntrinsic);
                    a.max = Call::make(t, Call::abs, {a.max}, Call::PureIntrinsic);
                    interval.max = Max::make(a.min, a.max);
                }
            } else {
                // If the argument is unbounded on one side, then the max is unbounded.
                interval.max = Interval::pos_inf;
            }
        } else if (op->is_intrinsic(Call::unsafe_promise_clamped)) {
            Expr full_clamp = clamp(op->args[0], op->args[1], op->args[2]);
            full_clamp.accept(this);
        } else if (op->is_intrinsic(Call::likely) ||
                   op->is_intrinsic(Call::likely_if_innermost)) {
            assert(op->args.size() == 1);
            op->args[0].accept(this);
        } else if (op->is_intrinsic(Call::return_second)) {
            assert(op->args.size() == 2);
            op->args[1].accept(this);
        } else if (op->is_intrinsic(Call::if_then_else)) {
            assert(op->args.size() == 3);
            // Probably more conservative than necessary
            Expr equivalent_select = Select::make(op->args[0], op->args[1], op->args[2]);
            equivalent_select.accept(this);
        } else if (op->is_intrinsic(Call::require)) {
            assert(op->args.size() == 3);
            op->args[1].accept(this);
        } else if (op->is_intrinsic(Call::shift_left) ||
                   op->is_intrinsic(Call::shift_right) ||
                   op->is_intrinsic(Call::bitwise_and)) {
            Expr simplified = simplify(op);
            if (!equal(simplified, op)) {
                simplified.accept(this);
            } else {
                // Just use the bounds of the type
                bounds_of_type(t);
            }
        } else if (op->args.size() == 1 && interval.is_bounded() &&
                   (op->name == "ceil_f32" || op->name == "ceil_f64" ||
                    op->name == "floor_f32" || op->name == "floor_f64" ||
                    op->name == "round_f32" || op->name == "round_f64" ||
                    op->name == "exp_f32" || op->name == "exp_f64" ||
                    op->name == "log_f32" || op->name == "log_f64")) {
            // For monotonic, pure, single-argument functions, we can
            // make two calls for the min and the max.
            interval = Interval(
                Call::make(t, op->name, {interval.min}, op->call_type,
                           op->func, op->value_index, op->image, op->param),
                Call::make(t, op->name, {interval.max}, op->call_type,
                           op->func, op->value_index, op->image, op->param));

        } else if (!const_bound &&
                   (op->name == Call::buffer_get_min ||
                    op->name == Call::buffer_get_max)) {
            // Bounds query results should have perfect nesting. Their
            // max over a loop is just the same bounds query call at
            // an outer loop level. This requires that the query is
            // also done at the outer loop level so that the buffer
            // arg is still valid, which it is, so it is.
            //
            // TODO: There should be an assert injected in the inner
            // loop to check perfect nesting.
            interval = Interval(Call::make(Int(32), Call::buffer_get_min, op->args, Call::Extern),
                                Call::make(Int(32), Call::buffer_get_max, op->args, Call::Extern));
        } else if (op->is_intrinsic(Call::popcount) ||
                   op->is_intrinsic(Call::count_leading_zeros) ||
                   op->is_intrinsic(Call::count_trailing_zeros)) {
            internal_assert(op->args.size() == 1);
            interval = Interval(make_zero(op->type.element_of()),
                                make_const(op->type.element_of(), op->args[0].type().bits()));
        } else if (op->is_intrinsic(Call::memoize_expr)) {
            internal_assert(op->args.size() >= 1);
            op->args[0].accept(this);
        } else if (op->call_type == Call::Halide) {
            bounds_of_func(op->name, op->value_index, op->type);
        } else {
            // Just use the bounds of the type
            bounds_of_type(t);
        }
    }

    void visit(const Let *op) {
        op->value.accept(this);
        Interval val = interval;

        // We'll either substitute the values in directly, or pass
        // them in as variables and add an outer let (to avoid
        // combinatorial explosion).
        Interval var;
        string min_name = op->name + ".min";
        string max_name = op->name + ".max";

        if (val.has_lower_bound()) {
            if (is_const(val.min)) {
                // Substitute it in
                var.min = val.min;
                val.min = Expr();
            } else {
                var.min = Variable::make(op->value.type().element_of(), min_name);
            }
        }

        if (val.has_upper_bound()) {
            if (is_const(val.max)) {
                // Substitute it in
                var.max = val.max;
                val.max = Expr();
            } else {
                var.max = Variable::make(op->value.type().element_of(), max_name);
            }
        }

        {
            ScopedBinding<Interval> p(scope, op->name, var);
            op->body.accept(this);
        }

        if (interval.has_lower_bound()) {
            if (val.min.defined() && expr_uses_var(interval.min, min_name)) {
                interval.min = Let::make(min_name, val.min, interval.min);
            }
            if (val.max.defined() && expr_uses_var(interval.min, max_name)) {
                interval.min = Let::make(max_name, val.max, interval.min);
            }
        }

        if (interval.has_upper_bound()) {
            if (val.min.defined() && expr_uses_var(interval.max, min_name)) {
                interval.max = Let::make(min_name, val.min, interval.max);
            }
            if (val.max.defined() && expr_uses_var(interval.max, max_name)) {
                interval.max = Let::make(max_name, val.max, interval.max);
            }
        }
    }

    void visit(const Shuffle *op) {
        Interval result = Interval::nothing();
        for (Expr i : op->vectors) {
            i.accept(this);
            result.include(interval);
        }
        interval = result;
    }

    void visit(const LetStmt *) {
        internal_error << "Bounds of statement\n";
    }

    void visit(const AssertStmt *) {
        internal_error << "Bounds of statement\n";
    }

    void visit(const ProducerConsumer *) {
        internal_error << "Bounds of statement\n";
    }

    void visit(const For *) {
        internal_error << "Bounds of statement\n";
    }

    void visit(const Store *) {
        internal_error << "Bounds of statement\n";
    }

    void visit(const Provide *) {
        internal_error << "Bounds of statement\n";
    }

    void visit(const Allocate *) {
        internal_error << "Bounds of statement\n";
    }

    void visit(const Realize *) {
        internal_error << "Bounds of statement\n";
    }

    void visit(const Block *) {
        internal_error << "Bounds of statement\n";
    }
};

Interval bounds_of_expr_in_scope(Expr expr, const Scope<Interval> &scope, const FuncValueBounds &fb, bool const_bound) {
    //debug(3) << "computing bounds_of_expr_in_scope " << expr << "\n";
    Bounds b(&scope, fb, const_bound);
    expr.accept(&b);
    //debug(3) << "bounds_of_expr_in_scope " << expr << " = " << simplify(b.interval.min) << ", " << simplify(b.interval.max) << "\n";
    Type expected = expr.type().element_of();
    if (b.interval.has_lower_bound()) {
        internal_assert(b.interval.min.type() == expected)
            << "Min of " << expr
            << " should have been a scalar of type " << expected
            << ": " << b.interval.min << "\n";
    }
    if (b.interval.has_upper_bound()) {
        internal_assert(b.interval.max.type() == expected)
            << "Max of " << expr
            << " should have been a scalar of type " << expected
            << ": " << b.interval.max << "\n";
    }
    return b.interval;
}

Region region_union(const Region &a, const Region &b) {
    internal_assert(a.size() == b.size()) << "Mismatched dimensionality in region union\n";
    Region result;
    for (size_t i = 0; i < a.size(); i++) {
        Expr min = Min::make(a[i].min, b[i].min);
        Expr max_a = a[i].min + a[i].extent;
        Expr max_b = b[i].min + b[i].extent;
        Expr max_plus_one = Max::make(max_a, max_b);
        Expr extent = max_plus_one - min;
        result.push_back(Range(simplify(min), simplify(extent)));
        //result.push_back(Range(min, extent));
    }
    return result;
}

void merge_boxes(Box &a, const Box &b) {
    if (b.empty()) {
        return;
    }

    if (a.empty()) {
        a = b;
        return;
    }

    internal_assert(a.size() == b.size());

    bool a_maybe_unused = a.maybe_unused();
    bool b_maybe_unused = b.maybe_unused();

    bool complementary = a_maybe_unused && b_maybe_unused &&
        (equal(a.used, !b.used) || equal(!a.used, b.used));

    for (size_t i = 0; i < a.size(); i++) {
        if (!a[i].min.same_as(b[i].min)) {
            if (a[i].has_lower_bound() && b[i].has_lower_bound()) {
                if (a_maybe_unused && b_maybe_unused) {
                    if (complementary) {
                        a[i].min = select(a.used, a[i].min, b[i].min);
                    } else {
                        a[i].min = select(a.used && b.used, Interval::make_min(a[i].min, b[i].min),
                                          a.used, a[i].min,
                                          b[i].min);
                    }
                } else if (a_maybe_unused) {
                    a[i].min = select(a.used, Interval::make_min(a[i].min, b[i].min), b[i].min);
                } else if (b_maybe_unused) {
                    a[i].min = select(b.used, Interval::make_min(a[i].min, b[i].min), a[i].min);
                } else {
                    a[i].min = Interval::make_min(a[i].min, b[i].min);
                }
                a[i].min = simplify(a[i].min);
            } else {
                a[i].min = Interval::neg_inf;
            }
        }
        if (!a[i].max.same_as(b[i].max)) {
            if (a[i].has_upper_bound() && b[i].has_upper_bound()) {
                if (a_maybe_unused && b_maybe_unused) {
                    if (complementary) {
                        a[i].max = select(a.used, a[i].max, b[i].max);
                    } else {
                        a[i].max = select(a.used && b.used, Interval::make_max(a[i].max, b[i].max),
                                          a.used, a[i].max,
                                          b[i].max);
                    }
                } else if (a_maybe_unused) {
                    a[i].max = select(a.used, Interval::make_max(a[i].max, b[i].max), b[i].max);
                } else if (b_maybe_unused) {
                    a[i].max = select(b.used, Interval::make_max(a[i].max, b[i].max), a[i].max);
                } else {
                    a[i].max = Interval::make_max(a[i].max, b[i].max);
                }
                a[i].max = simplify(a[i].max);
            } else {
                a[i].max = Interval::pos_inf;
            }
        }
    }

    if (a_maybe_unused && b_maybe_unused) {
        if (!equal(a.used, b.used)) {
            a.used = simplify(a.used || b.used);
            if (is_one(a.used)) {
                a.used = Expr();
            }
        }
    } else {
        a.used = Expr();
    }
}

Box box_union(const Box &a, const Box &b) {
    Box result = a;
    merge_boxes(result, b);
    return result;
}

Box box_intersection(const Box &a, const Box &b) {
    Box result;
    if (a.empty() || b.empty()) {
        return result;
    }

    internal_assert(a.size() == b.size());
    result.resize(a.size());

    for (size_t i = 0; i < a.size(); i++) {
        result[i].min = simplify(max(a[i].min, b[i].min));
        result[i].max = simplify(min(a[i].max, b[i].max));
    }

    // The intersection is only used if both a and b are used.
    if (a.maybe_unused() && b.maybe_unused()) {
        result.used = a.used && b.used;
    } else if (a.maybe_unused()) {
        result.used = a.used;
    } else if (b.maybe_unused()) {
        result.used = b.used;
    }

    return result;
}

bool boxes_overlap(const Box &a, const Box &b) {
    // If one box is scalar and the other is not, the boxes cannot
    // overlap.
    if (a.size() != b.size() && (a.empty() || b.empty())) {
        return false;
    }

    internal_assert(a.size() == b.size());

    bool a_maybe_unused = a.maybe_unused();
    bool b_maybe_unused = b.maybe_unused();

    // Overlapping requires both boxes to be used.
    Expr overlap = ((a_maybe_unused ? a.used : const_true()) &&
                    (b_maybe_unused ? b.used : const_true()));

    for (size_t i = 0; i < a.size(); i++) {
        if (a[i].has_upper_bound() && b[i].has_lower_bound()) {
            overlap = overlap && b[i].max >= a[i].min;
        }
        if (a[i].has_lower_bound() && b[i].has_upper_bound()) {
            overlap = overlap && a[i].max >= b[i].min;
        }
    }

    // Conservatively, assume they overlap if we can't prove there's no overlap
    return !can_prove(simplify(!overlap));
}

bool box_contains(const Box &outer, const Box &inner) {
    // If the inner box has more dimensions than the outer box, the
    // inner box cannot fit in the outer box.
    if (inner.size() > outer.size()) {
        return false;
    }
    Expr condition = const_true();
    for (size_t i = 0; i < inner.size(); i++) {
        condition = (condition &&
                     (outer[i].min <= inner[i].min) &&
                     (outer[i].max >= inner[i].max));
    }
    if (outer.maybe_unused()) {
        if (inner.maybe_unused()) {
            // inner condition must imply outer one
            condition = condition && ((outer.used && inner.used) == inner.used);
        } else {
            // outer box is conditional, but inner is not
            return false;
        }
    }
    return can_prove(condition);
}

class FindInnermostVar : public IRVisitor {
public:
    const Scope<int> &vars_depth;
    string innermost_var;

    FindInnermostVar(const Scope<int> &vars_depth)
        : vars_depth(vars_depth) {}

private:
    using IRVisitor::visit;
    int innermost_depth = -1;

    void visit(const Variable *op) {
        if (vars_depth.contains(op->name)) {
            int depth = vars_depth.get(op->name);
            if (depth > innermost_depth) {
                innermost_var = op->name;
                innermost_depth = depth;
            }
        }
    }
};

// Place innermost vars in an IfThenElse's condition as far to the left as possible.
class SolveIfThenElse : public IRMutator2 {
    // Scope of variable names and their depths. Higher depth indicates
    // variable defined more innermost.
    Scope<int> vars_depth;
    int depth = -1;

    using IRMutator2::visit;

    void push_var(const string &var) {
        depth += 1;
        vars_depth.push(var, depth);
    }

    void pop_var(const string &var) {
        depth -= 1;
        vars_depth.pop(var);
    }

    Stmt visit(const LetStmt *op) override {
        push_var(op->name);
        Stmt stmt = IRMutator2::visit(op);
        pop_var(op->name);
        return stmt;
    }

    Stmt visit(const For *op) override {
        push_var(op->name);
        Stmt stmt = IRMutator2::visit(op);
        pop_var(op->name);
        return stmt;
    }

    Stmt visit(const IfThenElse *op) override {
        Stmt stmt = IRMutator2::visit(op);
        op = stmt.as<IfThenElse>();
        internal_assert(op);

        FindInnermostVar find(vars_depth);
        op->condition.accept(&find);
        if (!find.innermost_var.empty()) {
            Expr condition = solve_expression(op->condition, find.innermost_var).result;
            if (!condition.same_as(op->condition)) {
                stmt = IfThenElse::make(condition, op->then_case, op->else_case);
            }
        }
        return stmt;
    }
};

// Collect all variables referenced in an expr or statement
// (excluding 'skipped_var')
class CollectVars : public IRGraphVisitor {
public:
    string skipped_var;
    set<string> vars;

    CollectVars(const string &v) : skipped_var(v) {}

private:
    using IRGraphVisitor::visit;

    void visit(const Variable *op) {
        if (op->name != skipped_var) {
            vars.insert(op->name);
        }
    }
};

// Compute the box produced by a statement
class BoxesTouched : public IRGraphVisitor {

public:
    BoxesTouched(bool calls, bool provides, string fn, const Scope<Interval> *s, const FuncValueBounds &fb) :
        func(fn), consider_calls(calls), consider_provides(provides), func_bounds(fb) {
        scope.set_containing_scope(s);
    }

    map<string, Box> boxes;

private:

    struct VarInstance {
        string var;
        int instance;
        VarInstance(const string &v, int i) : var(v), instance(i) {}
        VarInstance() {};

        bool operator==(const VarInstance &other) const {
            return (var == other.var) && (instance == other.instance);
        }
        bool operator<(const VarInstance &other) const {
            if (var == other.var) {
                return (instance < other.instance);
            }
            return (var < other.var);
        }
    };

    string func;
    bool consider_calls, consider_provides;
    Scope<Interval> scope;
    const FuncValueBounds &func_bounds;
    // Scope containing the current value definition of let stmts.
    Scope<Expr> let_stmts;
    // Keep track of variable renaming. Map variable name to instantiation number
    // (0 for the first variable to be defined, 1 for the 1st redefinition, etc.).
    map<string, int> vars_renaming;
    // Map variable name to all other vars which values depend on that variable.
    map<VarInstance, set<VarInstance>> children;

    using IRGraphVisitor::visit;

    void visit(const Call *op) {
        if (!consider_calls) return;

        if (op->is_intrinsic(Call::if_then_else)) {
            assert(op->args.size() == 3);
            // We wrap 'then_case' and 'else_case' inside 'dummy' call since IfThenElse
            // only takes Stmts as arguments.
            Stmt then_case = Evaluate::make(op->args[1]);
            Stmt else_case = Evaluate::make(op->args[2]);
            Stmt equivalent_if = IfThenElse::make(op->args[0], then_case, else_case);
            equivalent_if.accept(this);
            return;
        }

        IRVisitor::visit(op);

        if (op->call_type == Call::Halide ||
            op->call_type == Call::Image) {
            for (Expr e : op->args) {
                e.accept(this);
            }
            if (op->name == func || func.empty()) {
                Box b(op->args.size());
                b.used = const_true();
                for (size_t i = 0; i < op->args.size(); i++) {
                    b[i] = bounds_of_expr_in_scope(op->args[i], scope, func_bounds);
                }
                merge_boxes(boxes[op->name], b);
            }
        }
    }

    class CountVars : public IRVisitor {
        using IRVisitor::visit;

        void visit(const Variable *var) {
            count++;
        }
    public:
        int count;
        CountVars() : count(0) {}
    };

    // We get better simplification if we directly substitute mins
    // and maxes in, but this can also cause combinatorial code
    // explosion. Here we manage this by only substituting in
    // reasonably-sized expressions. We determine the size by
    // counting the number of var nodes.
    bool is_small_enough_to_substitute(Expr e) {
        CountVars c;
        e.accept(&c);
        return c.count < 10;
    }

    void push_var(const string &name) {
        auto iter = vars_renaming.find(name);
        if (iter == vars_renaming.end()) {
            vars_renaming.emplace(name, 0);
        } else {
            iter->second += 1;
        }
    }

    void pop_var(const string &name) {
        auto iter = vars_renaming.find(name);
        internal_assert(iter != vars_renaming.end());
        iter->second -= 1;
        if (iter->second < 0) {
            vars_renaming.erase(iter);
        }
    }

    VarInstance get_var_instance(const string &name) {
        // It is possible for the variable to be not in 'vars_renaming', e.g.
        // the output buffer min/max. In this case, we just add the variable
        // to the renaming map and assign it to instance 0.
        return VarInstance(name, vars_renaming[name]);
    }

    template<typename LetOrLetStmt>
    void visit_let(const LetOrLetStmt *op) {

        using is_let_stmt = typename std::is_same<LetOrLetStmt, LetStmt>;

        // LetStmts can be deeply stacked, and this visitor is called
        // before dead lets are eliminated, so we move all the
        // internal state off the call stack into an explicit stack on
        // the heap.
        struct Frame {
            set<string> old_let_vars;
            const LetOrLetStmt *op;
            VarInstance vi;
            CollectVars collect;
            string max_name, min_name;
            Interval value_bounds;
            Frame(const LetOrLetStmt *op) : op(op), collect(op->name) {}
        };

        vector<Frame> frames;
        decltype(op->body) result;
        while (op) {
            frames.emplace_back(op);
            Frame &f = frames.back();
            push_var(op->name);

            if (is_let_stmt::value) {
                f.vi = get_var_instance(op->name);

                // Update the 'children' map.
                op->value.accept(&f.collect);
                for (const auto &v : f.collect.vars) {
                    children[get_var_instance(v)].insert(f.vi);
                }

                // If this let stmt is a redefinition of a previous one, we should
                // remove the old let stmt from the 'children' map since it is
                // no longer valid at this point.
                if ((f.vi.instance > 0) && let_stmts.contains(op->name)) {
                    const Expr &val = let_stmts.get(op->name);
                    CollectVars collect(op->name);
                    val.accept(&collect);
                    f.old_let_vars = collect.vars;

                    VarInstance old_vi = VarInstance(f.vi.var, f.vi.instance-1);
                    for (const auto &v : f.old_let_vars) {
                        internal_assert(vars_renaming.count(v));
                        children[get_var_instance(v)].erase(old_vi);
                    }
                }
                let_stmts.push(op->name, op->value);
            }

            if (consider_calls) {
                op->value.accept(this);
            }

            f.value_bounds = bounds_of_expr_in_scope(op->value, scope, func_bounds);

            bool fixed = f.value_bounds.min.same_as(f.value_bounds.max);
            f.value_bounds.min = simplify(f.value_bounds.min);
            f.value_bounds.max = fixed ? f.value_bounds.min : simplify(f.value_bounds.max);

            if (is_small_enough_to_substitute(f.value_bounds.min) &&
                (fixed || is_small_enough_to_substitute(f.value_bounds.max))) {
                scope.push(op->name, f.value_bounds);
            } else {
                f.max_name = unique_name('t');
                f.min_name = unique_name('t');
                scope.push(op->name, Interval(Variable::make(op->value.type(), f.min_name),
                                              Variable::make(op->value.type(), f.max_name)));
            }

            result = op->body;
            op = result.template as<LetOrLetStmt>();
        }

        result.accept(this);

        for (auto it = frames.rbegin(); it != frames.rend(); it++) {
            // Pop the value bounds
            scope.pop(it->op->name);

            if (!it->min_name.empty()) {
                // We made up new names for the bounds of the
                // value, and need to rewrap any boxes we're
                // returning with appropriate lets.
                for (pair<const string, Box> &i : boxes) {
                    Box &box = i.second;
                    for (size_t i = 0; i < box.size(); i++) {
                        if (box[i].has_lower_bound()) {
                            if (expr_uses_var(box[i].min, it->max_name)) {
                                box[i].min = Let::make(it->max_name, it->value_bounds.max, box[i].min);
                            }
                            if (expr_uses_var(box[i].min, it->min_name)) {
                                box[i].min = Let::make(it->min_name, it->value_bounds.min, box[i].min);
                            }
                        }
                        if (box[i].has_upper_bound()) {
                            if (expr_uses_var(box[i].max, it->max_name)) {
                                box[i].max = Let::make(it->max_name, it->value_bounds.max, box[i].max);
                            }
                            if (expr_uses_var(box[i].max, it->min_name)) {
                                box[i].max = Let::make(it->min_name, it->value_bounds.min, box[i].max);
                            }
                        }
                    }
                }
            }

            if (is_let_stmt::value) {
                let_stmts.pop(it->op->name);

                // If this let stmt shadowed an outer one, we need
                // to re-insert the children from the previous let
                // stmt into the map.
                if (!it->old_let_vars.empty()) {
                    internal_assert(it->vi.instance > 0);
                    VarInstance old_vi = VarInstance(it->vi.var, it->vi.instance-1);
                    for (const auto &v : it->old_let_vars) {
                        internal_assert(vars_renaming.count(v));
                        children[get_var_instance(v)].insert(old_vi);
                    }
                }

                // Remove the children from the current let stmt.
                for (const auto &v : it->collect.vars) {
                    internal_assert(vars_renaming.count(v));
                    children[get_var_instance(v)].erase(it->vi);
                }
            }

            pop_var(it->op->name);
        }
    }

    void visit(const Let *op) {
        visit_let(op);
    }

    void visit(const LetStmt *op) {
        visit_let(op);
    }

    struct LetBound {
        string var, min_name, max_name;
        LetBound(const string &v, const string &min, const string &max)
            : var(v), min_name(min), max_name(max) {}
    };

    void trim_scope_push(const string &name, const Interval &bound, vector<LetBound> &let_bounds) {
        scope.push(name, bound);

        for (const auto &v : children[get_var_instance(name)]) {
            string max_name = unique_name('t');
            string min_name = unique_name('t');

            let_bounds.insert(let_bounds.begin(), LetBound(v.var, min_name, max_name));

            internal_assert(let_stmts.contains(v.var));
            Type t = let_stmts.get(v.var).type();
            Interval b = Interval(Variable::make(t, min_name), Variable::make(t, max_name));
            trim_scope_push(v.var, b, let_bounds);
        }
    }

    void trim_scope_pop(const string &name, vector<LetBound> &let_bounds) {
        while (!let_bounds.empty()) {
            LetBound l = let_bounds.back();
            let_bounds.pop_back();

            trim_scope_pop(l.var, let_bounds);

            for (pair<const string, Box> &i : boxes) {
                Box &box = i.second;
                for (size_t i = 0; i < box.size(); i++) {
                    Interval v_bound;
                    if ((box[i].has_lower_bound() && (expr_uses_var(box[i].min, l.max_name) ||
                                                      expr_uses_var(box[i].min, l.min_name))) ||
                        (box[i].has_upper_bound() && (expr_uses_var(box[i].max, l.max_name) ||
                                                      expr_uses_var(box[i].max, l.min_name)))) {
                        internal_assert(let_stmts.contains(l.var));
                        const Expr &val = let_stmts.get(l.var);
                        v_bound = bounds_of_expr_in_scope(val, scope, func_bounds);
                        bool fixed = v_bound.min.same_as(v_bound.max);
                        v_bound.min = simplify(v_bound.min);
                        v_bound.max = fixed ? v_bound.min : simplify(v_bound.max);

                        internal_assert(scope.contains(l.var));
                        const Interval &old_bound = scope.get(l.var);
                        v_bound.max = simplify(min(v_bound.max, old_bound.max));
                        v_bound.min = simplify(max(v_bound.min, old_bound.min));
                    }

                    if (box[i].has_lower_bound()) {
                        if (expr_uses_var(box[i].min, l.max_name)) {
                            box[i].min = Let::make(l.max_name, v_bound.max, box[i].min);
                        }
                        if (expr_uses_var(box[i].min, l.min_name)) {
                            box[i].min = Let::make(l.min_name, v_bound.min, box[i].min);
                        }
                    }
                    if (box[i].has_upper_bound()) {
                        if (expr_uses_var(box[i].max, l.max_name)) {
                            box[i].max = Let::make(l.max_name, v_bound.max, box[i].max);
                        }
                        if (expr_uses_var(box[i].max, l.min_name)) {
                            box[i].max = Let::make(l.min_name, v_bound.min, box[i].max);
                        }
                    }
                }
            }
        }
        scope.pop(name);
    }

    vector<const Variable *> find_free_vars(Expr e) {
        class FindFreeVars : public IRVisitor {
            using IRVisitor::visit;
            void visit(const Variable *op) {
                if (scope.contains(op->name)) {
                    result.push_back(op);
                }
            }
        public:
            const Scope<Interval> &scope;
            vector<const Variable *> result;
            FindFreeVars(const Scope<Interval> &s) : scope(s) {}
        } finder(scope);
        e.accept(&finder);
        return finder.result;
    }

    void visit(const IfThenElse *op) {
        op->condition.accept(this);
        if (expr_uses_vars(op->condition, scope)) {
            if (!op->else_case.defined() || is_no_op(op->else_case)) {
                Expr c = op->condition;
                const Call *call = c.as<Call>();
                if (call && (call->is_intrinsic(Call::likely) ||
                             call->is_intrinsic(Call::likely_if_innermost) ||
                             call->is_intrinsic(Call::strict_float))) {
                    c = call->args[0];
                }

                // Find the vars that vary, and solve for each in turn
                // in order to bound it using the RHS. Maintain a list
                // of the things we need to pop from scope once we're
                // done.
                struct RestrictedVar {
                    // This variable
                    const Variable *v;
                    // Takes on this range
                    Interval i;
                    // Implying that these other variables also have a restricted range
                    vector<LetBound> let_bounds;
                };
                vector<RestrictedVar> to_pop;
                auto vars = find_free_vars(op->condition);
                for (auto v : vars) {
                    auto result = solve_expression(c, v->name);
                    if (!result.fully_solved) continue;
                    Expr solved = result.result;

                    // Trim the scope down to represent the fact that the
                    // condition is true. We only understand certain types
                    // of conditions for now.

                    const LT *lt = solved.as<LT>();
                    const LE *le = solved.as<LE>();
                    const GT *gt = solved.as<GT>();
                    const GE *ge = solved.as<GE>();
                    const EQ *eq = solved.as<EQ>();
                    Expr rhs;
                    if (lt) {rhs = lt->b;}
                    if (le) {rhs = le->b;}
                    if (gt) {rhs = gt->b;}
                    if (ge) {rhs = ge->b;}
                    if (eq) {rhs = eq->b;}

                    if (!rhs.defined() || rhs.type() != Int(32)) {
                        continue;
                    }

                    Expr inner_min, inner_max;
                    Interval i = scope.get(v->name);

                    // If the original condition is likely, then
                    // the additional trimming of the domain due
                    // to the condition is probably unnecessary,
                    // which means the mins/maxes below should
                    // probably just be the LHS.
                    Interval likely_i = i;
                    if (call && call->is_intrinsic(Call::likely)) {
                        likely_i.min = likely(i.min);
                        likely_i.max = likely(i.max);
                    } else if (call && call->is_intrinsic(Call::likely_if_innermost)) {
                        likely_i.min = likely_if_innermost(i.min);
                        likely_i.max = likely_if_innermost(i.max);
                    }

<<<<<<< HEAD
                    Interval bi = bounds_of_expr_in_scope(rhs, scope, func_bounds);
                    if (bi.has_upper_bound()) {
                        if (lt) {
                            i.max = min(likely_i.max, bi.max - 1);
                        }
                        if (le || eq) {
                            i.max = min(likely_i.max, bi.max);
                        }
                    }
                    if (bi.has_lower_bound()) {
                        if (gt) {
                            i.min = max(likely_i.min, bi.min + 1);
                        }
                        if (ge || eq) {
                            i.min = max(likely_i.min, bi.min);
=======
                        Interval bi = bounds_of_expr_in_scope(b, scope, func_bounds);
                        if (bi.has_upper_bound() && i.has_upper_bound()) {
                            if (lt) {
                                i.max = min(likely_i.max, bi.max - 1);
                            }
                            if (le || eq) {
                                i.max = min(likely_i.max, bi.max);
                            }
                        }
                        if (bi.has_lower_bound() && i.has_lower_bound()) {
                            if (gt) {
                                i.min = max(likely_i.min, bi.min + 1);
                            }
                            if (ge || eq) {
                                i.min = max(likely_i.min, bi.min);
                            }
                        }
                        trim_scope_push(var_a->name, i, let_bounds);
                        var_to_pop = var_a->name;
                    } else if (var_b && scope.contains(var_b->name)) {
                        Interval i = scope.get(var_b->name);

                        Interval likely_i = i;
                        if (call && call->is_intrinsic(Call::likely)) {
                            likely_i.min = likely(i.min);
                            likely_i.max = likely(i.max);
                        } else if (call && call->is_intrinsic(Call::likely_if_innermost)) {
                            likely_i.min = likely_if_innermost(i.min);
                            likely_i.max = likely_if_innermost(i.max);
                        }

                        Interval ai = bounds_of_expr_in_scope(a, scope, func_bounds);
                        if (ai.has_upper_bound() && i.has_upper_bound()) {
                            if (gt) {
                                i.max = min(likely_i.max, ai.max - 1);
                            }
                            if (ge || eq) {
                                i.max = min(likely_i.max, ai.max);
                            }
                        }
                        if (ai.has_lower_bound() && i.has_lower_bound()) {
                            if (lt) {
                                i.min = max(likely_i.min, ai.min + 1);
                            }
                            if (le || eq) {
                                i.min = max(likely_i.min, ai.min);
                            }
>>>>>>> e5d31250
                        }
                    }
                    RestrictedVar p;
                    p.v = v;
                    p.i = i;
                    to_pop.emplace_back(std::move(p));
                }
                for (auto &p : to_pop) {
                    trim_scope_push(p.v->name, p.i, p.let_bounds);
                }
                op->then_case.accept(this);
                while (!to_pop.empty()) {
                    trim_scope_pop(to_pop.back().v->name, to_pop.back().let_bounds);
                    to_pop.pop_back();
                }
            } else {
                // Just take the union over the branches
                op->then_case.accept(this);
                op->else_case.accept(this);
            }
        } else {
            // If the condition is based purely on params, then we'll only
            // ever go one way in a given run, so we should conditionalize
            // the boxes touched on the condition.

            // Fork the boxes touched and go down each path
            map<string, Box> then_boxes, else_boxes;
            then_boxes.swap(boxes);
            op->then_case.accept(this);
            then_boxes.swap(boxes);

            if (op->else_case.defined()) {
                else_boxes.swap(boxes);
                op->else_case.accept(this);
                else_boxes.swap(boxes);
            }

            // Make sure all the then boxes have an entry on the else
            // side so that the merge doesn't skip them.
            for (pair<const string, Box> &i : then_boxes) {
                else_boxes[i.first];
            }

            // Merge
            for (pair<const string, Box> &i : else_boxes) {
                Box &else_box = i.second;
                Box &then_box = then_boxes[i.first];
                Box &orig_box = boxes[i.first];

                if (then_box.maybe_unused()) {
                    then_box.used = then_box.used && op->condition;
                } else {
                    then_box.used = op->condition;
                }

                if (else_box.maybe_unused()) {
                    else_box.used = else_box.used && !op->condition;
                } else {
                    else_box.used = !op->condition;
                }

                merge_boxes(then_box, else_box);
                merge_boxes(orig_box, then_box);
            }
        }
    }

    void visit(const For *op) {
        if (consider_calls) {
            op->min.accept(this);
            op->extent.accept(this);
        }

        Expr min_val, max_val;
        if (scope.contains(op->name + ".loop_min")) {
            min_val = scope.get(op->name + ".loop_min").min;
        } else {
            min_val = bounds_of_expr_in_scope(op->min, scope, func_bounds).min;
        }

        if (scope.contains(op->name + ".loop_max")) {
            max_val = scope.get(op->name + ".loop_max").max;
        } else {
            max_val = bounds_of_expr_in_scope(op->extent, scope, func_bounds).max;
            max_val += bounds_of_expr_in_scope(op->min, scope, func_bounds).max;
            max_val -= 1;
        }

        push_var(op->name);
        {
            ScopedBinding<Interval> p(scope, op->name, Interval(min_val, max_val));
            op->body.accept(this);
        }
        pop_var(op->name);
    }

    void visit(const Provide *op) {
        if (consider_provides) {
            if (op->name == func || func.empty()) {
                Box b(op->args.size());
                for (size_t i = 0; i < op->args.size(); i++) {
                    b[i] = bounds_of_expr_in_scope(op->args[i], scope, func_bounds);
                }
                merge_boxes(boxes[op->name], b);
            }
        }

        if (consider_calls) {
            for (size_t i = 0; i < op->args.size(); i++) {
                op->args[i].accept(this);
            }
            for (size_t i = 0; i < op->values.size(); i++) {
                op->values[i].accept(this);
            }
        }
    }
};

map<string, Box> boxes_touched(Expr e, Stmt s, bool consider_calls, bool consider_provides,
                               string fn, const Scope<Interval> &scope, const FuncValueBounds &fb) {
    // Move the innermost vars in an IfThenElse's condition as far to the left
    // as possible, so that BoxesTouched can prune the variable scope tighter
    // when encountering the IfThenElse.
    if (s.defined()) {
        s = SolveIfThenElse().mutate(s);
    }

    // Do calls and provides separately, for better simplification.
    BoxesTouched calls(consider_calls, false, fn, &scope, fb);
    BoxesTouched provides(false, consider_provides, fn, &scope, fb);

    if (consider_calls) {
        if (e.defined()) {
            e.accept(&calls);
        }
        if (s.defined()) {
            s.accept(&calls);
        }
    }
    if (consider_provides) {
        if (e.defined()) {
            e.accept(&provides);
        }
        if (s.defined()) {
            s.accept(&provides);
        }
    }
    if (!consider_calls) {
        return provides.boxes;
    }
    if (!consider_provides) {
        return calls.boxes;
    }

    // Combine the two maps.
    for (pair<const string, Box> &i : provides.boxes) {
        merge_boxes(calls.boxes[i.first], i.second);
    }

    // Make evaluating these boxes side-effect-free
    for (auto &p : calls.boxes) {
        auto &box = p.second;
        box.used = purify_index_math(box.used);
        for (Interval &i : box.bounds) {
            i.min = purify_index_math(i.min);
            i.max = purify_index_math(i.max);
        }
    }

    return calls.boxes;
}

Box box_touched(Expr e, Stmt s, bool consider_calls, bool consider_provides,
                string fn, const Scope<Interval> &scope, const FuncValueBounds &fb) {
    map<string, Box> boxes = boxes_touched(e, s, consider_calls, consider_provides, fn, scope, fb);
    internal_assert(boxes.size() <= 1);
    return boxes[fn];
}

map<string, Box> boxes_required(Expr e, const Scope<Interval> &scope, const FuncValueBounds &fb) {
    return boxes_touched(e, Stmt(), true, false, "", scope, fb);
}

Box box_required(Expr e, string fn, const Scope<Interval> &scope, const FuncValueBounds &fb) {
    return box_touched(e, Stmt(), true, false, fn, scope, fb);
}

map<string, Box> boxes_required(Stmt s, const Scope<Interval> &scope, const FuncValueBounds &fb) {
    return boxes_touched(Expr(), s, true, false, "", scope, fb);
}

Box box_required(Stmt s, string fn, const Scope<Interval> &scope, const FuncValueBounds &fb) {
    return box_touched(Expr(), s, true, false, fn, scope, fb);
}

map<string, Box> boxes_provided(Expr e, const Scope<Interval> &scope, const FuncValueBounds &fb) {
    return boxes_touched(e, Stmt(), false, true, "", scope, fb);
}

Box box_provided(Expr e, string fn, const Scope<Interval> &scope, const FuncValueBounds &fb) {
    return box_touched(e, Stmt(), false, true, fn, scope, fb);
}

map<string, Box> boxes_provided(Stmt s, const Scope<Interval> &scope, const FuncValueBounds &fb) {
    return boxes_touched(Expr(), s, false, true, "", scope, fb);
}

Box box_provided(Stmt s, string fn, const Scope<Interval> &scope, const FuncValueBounds &fb) {
    return box_touched(Expr(), s, false, true, fn, scope, fb);
}

map<string, Box> boxes_touched(Expr e, const Scope<Interval> &scope, const FuncValueBounds &fb) {
    return boxes_touched(e, Stmt(), true, true, "", scope, fb);
}

Box box_touched(Expr e, string fn, const Scope<Interval> &scope, const FuncValueBounds &fb) {
    return box_touched(e, Stmt(), true, true, fn, scope, fb);
}

map<string, Box> boxes_touched(Stmt s, const Scope<Interval> &scope, const FuncValueBounds &fb) {
    return boxes_touched(Expr(), s, true, true, "", scope, fb);
}

Box box_touched(Stmt s, string fn, const Scope<Interval> &scope, const FuncValueBounds &fb) {
    return box_touched(Expr(), s, true, true, fn, scope, fb);
}

// Compute interval of all possible function's values (default + specialized values)
Interval compute_pure_function_definition_value_bounds(
        const Definition &def, const Scope<Interval>& scope, const FuncValueBounds &fb, int dim) {

    Interval result = bounds_of_expr_in_scope(def.values()[dim], scope, fb);

    // Pure function might have different values due to specialization.
    // We need to take the union of min and max bounds of all those possible values.
    for (const Specialization &s : def.specializations()) {
        Interval s_interval = compute_pure_function_definition_value_bounds(s.definition, scope, fb, dim);
        result.include(s_interval);
    }
    return result;
}

FuncValueBounds compute_function_value_bounds(const vector<string> &order,
                                              const map<string, Function> &env) {
    FuncValueBounds fb;

    for (size_t i = 0; i < order.size(); i++) {
        Function f = env.find(order[i])->second;
        const vector<string> f_args = f.args();
        for (int j = 0; j < f.outputs(); j++) {
            pair<string, int> key = { f.name(), j };

            Interval result;

            if (f.is_pure()) {

                // Make a scope that says the args could be anything.
                Scope<Interval> arg_scope;
                for (size_t k = 0; k < f.args().size(); k++) {
                    arg_scope.push(f_args[k], Interval::everything());
                }

                result = compute_pure_function_definition_value_bounds(f.definition(), arg_scope, fb, j);
                // These can expand combinatorially as we go down the
                // pipeline if we don't run CSE on them.
                if (result.has_lower_bound()) {
                    result.min = simplify(common_subexpression_elimination(result.min));
                }

                if (result.has_upper_bound()) {
                    result.max = simplify(common_subexpression_elimination(result.max));
                }

                fb[key] = result;
            }

            debug(2) << "Bounds on value " << j
                     << " for func " << order[i]
                     << " are: " << result.min << ", " << result.max << "\n";
        }
    }

    return fb;
}

namespace {

void check(const Scope<Interval> &scope, Expr e, Expr correct_min, Expr correct_max) {
    FuncValueBounds fb;
    Interval result = bounds_of_expr_in_scope(e, scope, fb);
    result.min = simplify(result.min);
    result.max = simplify(result.max);
    if (!equal(result.min, correct_min)) {
        internal_error << "In bounds of " << e << ":\n"
                       << "Incorrect min: " << result.min << '\n'
                       << "Should have been: " << correct_min << '\n';
    }
    if (!equal(result.max, correct_max)) {
        internal_error << "In bounds of " << e << ":\n"
                       << "Incorrect max: " << result.max << '\n'
                       << "Should have been: " << correct_max << '\n';
    }
}

void check_constant_bound(const Scope<Interval> &scope, Expr e, Expr correct_min, Expr correct_max) {
    FuncValueBounds fb;
    Interval result = bounds_of_expr_in_scope(e, scope, fb, true);
    result.min = simplify(result.min);
    result.max = simplify(result.max);
    if (!equal(result.min, correct_min)) {
        internal_error << "In find constant bound of " << e << ":\n"
                       << "Incorrect min constant bound: " << result.min << '\n'
                       << "Should have been: " << correct_min << '\n';
    }
    if (!equal(result.max, correct_max)) {
        internal_error << "In find constant bound of " << e << ":\n"
                       << "Incorrect max constant bound: " << result.max << '\n'
                       << "Should have been: " << correct_max << '\n';
    }
}

void check_constant_bound(Expr e, Expr correct_min, Expr correct_max) {
    Scope<Interval> scope;
    check_constant_bound(scope, e, correct_min, correct_max);
}

void constant_bound_test() {
    {
        Param<int> x("x"), y("y");
        x.set_range(10, 20);
        y.set_range(5, 30);
        check_constant_bound(clamp(x, 5, 30), 10, 20);
        check_constant_bound(clamp(x, 15, 30), 15, 20);
        check_constant_bound(clamp(x, 15, 17), 15, 17);
        check_constant_bound(clamp(x, 5, 15), 10, 15);

        check_constant_bound(x + y, 15, 50);
        check_constant_bound(x - y, -20, 15);
        check_constant_bound(x*y, 50, 600);
        check_constant_bound(x / y, 0, 4);

        check_constant_bound(select(x > 4, 3*x - y/2, max(x + y + 2, x - 20)), 15, 58);
        check_constant_bound(select(x < 4, 3*x - y/2, max(x + y + 2, x - 20)), 17, 52);
        check_constant_bound(select(x >= 11, 3*x - y/2, max(x + y + 2, x - 20)), 15, 58);
    }

    {
        Param<uint8_t> x("x"), y("y");
        x.set_range(Expr((uint8_t)10), Expr((uint8_t)20));
        y.set_range(Expr((uint8_t)5), Expr((uint8_t)30));
        check_constant_bound(clamp(x, 5, 30), Expr((uint8_t)10), Expr((uint8_t)20));
        check_constant_bound(clamp(x, 15, 30), Expr((uint8_t)15), Expr((uint8_t)20));
        check_constant_bound(clamp(x, 15, 17), Expr((uint8_t)15), Expr((uint8_t)17));
        check_constant_bound(clamp(x, 5, 15), Expr((uint8_t)10), Expr((uint8_t)15));

        check_constant_bound(x + y, Expr((uint8_t)15), Expr((uint8_t)50));
        check_constant_bound(x / y, Expr((uint8_t)0), Expr((uint8_t)4));

        check_constant_bound(select(x > 4, 3*x - y/2, max(x + y + 2, x + 20)),
                             Expr((uint8_t)15), Expr((uint8_t)58));
        check_constant_bound(select(x < 4, 3*x - y/2, max(x + y + 2, x + 20)),
                             Expr((uint8_t)30), Expr((uint8_t)52));
        check_constant_bound(select(x >= 11, 3*x - y/2, max(x + y + 2, x + 20)),
                             Expr((uint8_t)15), Expr((uint8_t)58));

        // These two overflow
        check_constant_bound(x - y, Expr((uint8_t)0), Expr((uint8_t)255));
        check_constant_bound(x*y, Expr((uint8_t)0), Expr((uint8_t)255));
    }

    check_constant_bound(Load::make(Int(32), "buf", 0, Buffer<>(), Parameter(), const_true()) * 20,
                         Interval::neg_inf, Interval::pos_inf);
}

void boxes_touched_test() {
    Type t = Int(32);
    Expr x = Variable::make(t, "x");
    Expr y = Variable::make(t, "y");
    Expr z = Variable::make(t, "z");
    Expr w = Variable::make(t, "w");

    Scope<Interval> scope;
    scope.push("y", Interval(Expr(0), Expr(10)));

    Stmt stmt = Provide::make("f", {10}, {x, y, z, w});
    stmt = IfThenElse::make(y > 4, stmt, Stmt());
    stmt = IfThenElse::make(z > 18, stmt, Stmt());
    stmt = LetStmt::make("w", z + 3, stmt);
    stmt = LetStmt::make("z", x + 2, stmt);
    stmt = LetStmt::make("x", y + 10, stmt);

    Box expected({Interval(15, 20), Interval(5, 10), Interval(19, 22), Interval(22, 25)});
    Box result = box_provided(stmt, "f", scope);
    internal_assert(expected.size() == result.size())
        << "Expect dim size of " << expected.size()
        << ", got " << result.size() << " instead\n";
    for (size_t i = 0; i < result.size(); ++i) {
        const Interval &correct = expected[i];
        Interval b = result[i];
        b.min = simplify(b.min);
        b.max = simplify(b.max);
        if (!equal(correct.min, b.min)) {
            internal_error << "In bounds of dim " << i << ":\n"
                           << "Incorrect min: " << b.min << '\n'
                           << "Should have been: " << correct.min << '\n';
        }
        if (!equal(correct.max, b.max)) {
            internal_error << "In bounds of dim " << i << ":\n"
                           << "Incorrect max: " << b.max << '\n'
                           << "Should have been: " << correct.max << '\n';
        }
    }
}

} // anonymous namespace

void bounds_test() {
    constant_bound_test();

    Scope<Interval> scope;
    Var x("x"), y("y");
    scope.push("x", Interval(Expr(0), Expr(10)));

    check(scope, x, 0, 10);
    check(scope, x+1, 1, 11);
    check(scope, (x+1)*2, 2, 22);
    check(scope, x*x, 0, 100);
    check(scope, 5-x, -5, 5);
    check(scope, x*(5-x), -50, 50); // We don't expect bounds analysis to understand correlated terms
    check(scope, Select::make(x < 4, x, x+100), 0, 110);
    check(scope, x+y, y, y+10);
    check(scope, x*y, min(y, 0)*10, max(y, 0)*10);
    check(scope, x/(x+y), Interval::neg_inf, Interval::pos_inf);
    check(scope, 11/(x+1), 1, 11);
    check(scope, Load::make(Int(8), "buf", x, Buffer<>(), Parameter(), const_true()),
                 make_const(Int(8), -128), make_const(Int(8), 127));
    check(scope, y + (Let::make("y", x+3, y - x + 10)), y + 3, y + 23); // Once again, we don't know that y is correlated with x
    check(scope, clamp(1/(x-2), x-10, x+10), -10, 20);
    check(scope, cast<uint16_t>(x / 2), make_const(UInt(16), 0), make_const(UInt(16), 5));
    check(scope, cast<uint16_t>((x + 10) / 2), make_const(UInt(16), 5), make_const(UInt(16), 10));
    check(scope, x < 20, make_bool(1), make_bool(1));
    check(scope, x < 5, make_bool(0), make_bool(1));
    check(scope, Broadcast::make(x >= 11, 3), make_bool(0), make_bool(0));
    check(scope, Ramp::make(x+5, 1, 5) > Broadcast::make(2, 5), make_bool(1), make_bool(1));

    check(scope, print(x, y), 0, 10);
    check(scope, print_when(x > y, x, y), 0, 10);

    check(scope, select(y == 5, 0, 3), select(y == 5, 0, 3), select(y == 5, 0, 3));
    check(scope, select(y == 5, x, -3*x + 8), select(y == 5, 0, -22), select(y == 5, 10, 8));
    check(scope, select(y == x, x, -3*x + 8), -22, select(y <= 10 && 0 <= y, 10, 8));

    check(scope, cast<int32_t>(abs(cast<int16_t>(x/y))), 0, 32768);
    check(scope, cast<float>(x), 0.0f, 10.0f);

    check(scope, cast<int32_t>(abs(cast<float>(x))), 0, 10);

    // Check some vectors
    check(scope, Ramp::make(x*2, 5, 5), 0, 40);
    check(scope, Broadcast::make(x*2, 5), 0, 20);
    check(scope, Broadcast::make(3, 4), 3, 3);

    // Check some operations that may overflow
    check(scope, (cast<uint8_t>(x)+250), make_const(UInt(8), 0), make_const(UInt(8), 255));
    check(scope, (cast<uint8_t>(x)+10)*20, make_const(UInt(8), 0), make_const(UInt(8), 255));
    check(scope, (cast<uint8_t>(x)+10)*(cast<uint8_t>(x)+5), make_const(UInt(8), 0), make_const(UInt(8), 255));
    check(scope, (cast<uint8_t>(x)+10)-(cast<uint8_t>(x)+5), make_const(UInt(8), 0), make_const(UInt(8), 255));

    // Check some operations that we should be able to prove do not overflow
    check(scope, (cast<uint8_t>(x)+240), make_const(UInt(8), 240), make_const(UInt(8), 250));
    check(scope, (cast<uint8_t>(x)+10)*10, make_const(UInt(8), 100), make_const(UInt(8), 200));
    check(scope, (cast<uint8_t>(x)+10)*(cast<uint8_t>(x)), make_const(UInt(8), 0), make_const(UInt(8), 200));
    check(scope, (cast<uint8_t>(x)+20)-(cast<uint8_t>(x)+5), make_const(UInt(8), 5), make_const(UInt(8), 25));

    check(scope,
          cast<uint16_t>(clamp(cast<float>(x/y), 0.0f, 4095.0f)),
          make_const(UInt(16), 0), make_const(UInt(16), 4095));

    check(scope,
          cast<uint8_t>(clamp(cast<uint16_t>(x/y), cast<uint16_t>(0), cast<uint16_t>(128))),
          make_const(UInt(8), 0), make_const(UInt(8), 128));

    Expr u8_1 = cast<uint8_t>(Load::make(Int(8), "buf", x, Buffer<>(), Parameter(), const_true()));
    Expr u8_2 = cast<uint8_t>(Load::make(Int(8), "buf", x + 17, Buffer<>(), Parameter(), const_true()));
    check(scope, cast<uint16_t>(u8_1) + cast<uint16_t>(u8_2),
          make_const(UInt(16), 0), make_const(UInt(16), 255*2));

    {
        Scope<Interval> scope;
        Expr x = Variable::make(UInt(16), "x");
        Expr y = Variable::make(UInt(16), "y");
        scope.push("x", Interval(make_const(UInt(16), 0), make_const(UInt(16), 10)));
        scope.push("y", Interval(make_const(UInt(16), 2), make_const(UInt(16), 4)));

        Expr e = clamp(x/y, make_const(UInt(16), 0), make_const(UInt(16), 128));
        check(scope, e, make_const(UInt(16), 0), make_const(UInt(16), 5));
        check_constant_bound(scope, e, make_const(UInt(16), 0), make_const(UInt(16), 5));
    }

    {
        Param<uint16_t> x("x"), y("y");
        x.set_range(make_const(UInt(16), 10), make_const(UInt(16), 20));
        y.set_range(make_const(UInt(16), 0), make_const(UInt(16), 30));
        Scope<Interval> scope;
        scope.push("y", Interval(make_const(UInt(16), 2), make_const(UInt(16), 4)));

        check_constant_bound(scope, x + y, make_const(UInt(16), 12), make_const(UInt(16), 24));
    }

    vector<Expr> input_site_1 = {2*x};
    vector<Expr> input_site_2 = {2*x+1};
    vector<Expr> output_site = {x+1};

    Buffer<int32_t> in(10);
    in.set_name("input");

    Stmt loop = For::make("x", 3, 10, ForType::Serial, DeviceAPI::Host,
                          Provide::make("output",
                                        {Add::make(Call::make(in, input_site_1),
                                                   Call::make(in, input_site_2))},
                                        output_site));

    map<string, Box> r;
    r = boxes_required(loop);
    internal_assert(r.find("output") == r.end());
    internal_assert(r.find("input") != r.end());
    internal_assert(equal(simplify(r["input"][0].min), 6));
    internal_assert(equal(simplify(r["input"][0].max), 25));
    r = boxes_provided(loop);
    internal_assert(r.find("output") != r.end());
    internal_assert(equal(simplify(r["output"][0].min), 4));
    internal_assert(equal(simplify(r["output"][0].max), 13));

    Box r2({Interval(Expr(5), Expr(19))});
    merge_boxes(r2, r["output"]);
    internal_assert(equal(simplify(r2[0].min), 4));
    internal_assert(equal(simplify(r2[0].max), 19));

    boxes_touched_test();

    std::cout << "Bounds test passed" << std::endl;
}

}  // namespace Internal
}  // namespace Halide<|MERGE_RESOLUTION|>--- conflicted
+++ resolved
@@ -1745,9 +1745,8 @@
                         likely_i.max = likely_if_innermost(i.max);
                     }
 
-<<<<<<< HEAD
                     Interval bi = bounds_of_expr_in_scope(rhs, scope, func_bounds);
-                    if (bi.has_upper_bound()) {
+                    if (bi.has_upper_bound() && i.has_upper_bound()) {
                         if (lt) {
                             i.max = min(likely_i.max, bi.max - 1);
                         }
@@ -1755,61 +1754,12 @@
                             i.max = min(likely_i.max, bi.max);
                         }
                     }
-                    if (bi.has_lower_bound()) {
+                    if (bi.has_lower_bound() && i.has_lower_bound()) {
                         if (gt) {
                             i.min = max(likely_i.min, bi.min + 1);
                         }
                         if (ge || eq) {
                             i.min = max(likely_i.min, bi.min);
-=======
-                        Interval bi = bounds_of_expr_in_scope(b, scope, func_bounds);
-                        if (bi.has_upper_bound() && i.has_upper_bound()) {
-                            if (lt) {
-                                i.max = min(likely_i.max, bi.max - 1);
-                            }
-                            if (le || eq) {
-                                i.max = min(likely_i.max, bi.max);
-                            }
-                        }
-                        if (bi.has_lower_bound() && i.has_lower_bound()) {
-                            if (gt) {
-                                i.min = max(likely_i.min, bi.min + 1);
-                            }
-                            if (ge || eq) {
-                                i.min = max(likely_i.min, bi.min);
-                            }
-                        }
-                        trim_scope_push(var_a->name, i, let_bounds);
-                        var_to_pop = var_a->name;
-                    } else if (var_b && scope.contains(var_b->name)) {
-                        Interval i = scope.get(var_b->name);
-
-                        Interval likely_i = i;
-                        if (call && call->is_intrinsic(Call::likely)) {
-                            likely_i.min = likely(i.min);
-                            likely_i.max = likely(i.max);
-                        } else if (call && call->is_intrinsic(Call::likely_if_innermost)) {
-                            likely_i.min = likely_if_innermost(i.min);
-                            likely_i.max = likely_if_innermost(i.max);
-                        }
-
-                        Interval ai = bounds_of_expr_in_scope(a, scope, func_bounds);
-                        if (ai.has_upper_bound() && i.has_upper_bound()) {
-                            if (gt) {
-                                i.max = min(likely_i.max, ai.max - 1);
-                            }
-                            if (ge || eq) {
-                                i.max = min(likely_i.max, ai.max);
-                            }
-                        }
-                        if (ai.has_lower_bound() && i.has_lower_bound()) {
-                            if (lt) {
-                                i.min = max(likely_i.min, ai.min + 1);
-                            }
-                            if (le || eq) {
-                                i.min = max(likely_i.min, ai.min);
-                            }
->>>>>>> e5d31250
                         }
                     }
                     RestrictedVar p;
