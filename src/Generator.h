#ifndef HALIDE_GENERATOR_H_
#define HALIDE_GENERATOR_H_

/** \file
 *
 * Generator is a class used to encapsulate the building of Funcs in user
 * pipelines. A Generator is agnostic to JIT vs AOT compilation; it can be used for
 * either purpose, but is especially convenient to use for AOT compilation.
 *
 * A Generator explicitly declares the Inputs and Outputs associated for a given
 * pipeline, and (optionally) separates the code for constructing the outputs from the code from
 * scheduling them. For instance:
 *
 * \code
 *     class Blur : public Generator<Blur> {
 *     public:
 *         Input<Func> input{"input", UInt(16), 2};
 *         Output<Func> output{"output", UInt(16), 2};
 *         void generate() {
 *             blur_x(x, y) = (input(x, y) + input(x+1, y) + input(x+2, y))/3;
 *             blur_y(x, y) = (blur_x(x, y) + blur_x(x, y+1) + blur_x(x, y+2))/3;
 *             output(x, y) = blur(x, y);
 *         }
 *         void schedule() {
 *             blur_y.split(y, y, yi, 8).parallel(y).vectorize(x, 8);
 *             blur_x.store_at(blur_y, y).compute_at(blur_y, yi).vectorize(x, 8);
 *         }
 *     private:
 *         Var x, y, xi, yi;
 *         Func blur_x, blur_y;
 *     };
 * \endcode
 *
 * Halide can compile a Generator into the correct pipeline by introspecting these
 * values and constructing an appropriate signature based on them.
 *
 * A Generator provides implementations of two methods:
 *
 *   - generate(), which must fill in all Output Func(s); it may optionally also do scheduling
 *   if no schedule() method is present.
 *   - schedule(), which (if present) should contain all scheduling code.
 *
 * Inputs can be any C++ scalar type:
 *
 * \code
 *     Input<float> radius{"radius"};
 *     Input<int32_t> increment{"increment"};
 * \endcode
 *
 * An Input<Func> is (essentially) like an ImageParam, except that it may (or may
 * not) not be backed by an actual buffer, and thus has no defined extents.
 *
 * \code
 *     Input<Func> input{"input", Float(32), 2};
 * \endcode
 *
 * You can optionally make the type and/or dimensions of Input<Func> unspecified,
 * in which case the value is simply inferred from the actual Funcs passed to them.
 * Of course, if you specify an explicit Type or Dimension, we still require the
 * input Func to match, or a compilation error results.
 *
 * \code
 *     Input<Func> input{ "input", 3 };  // require 3-dimensional Func,
 *                                       // but leave Type unspecified
 * \endcode
 *
 * A Generator must explicitly list the output(s) it produces:
 *
 * \code
 *     Output<Func> output{"output", Float(32), 2};
 * \endcode
 *
 * You can specify an output that returns a Tuple by specifying a list of Types:
 *
 * \code
 *     class Tupler : Generator<Tupler> {
 *       Input<Func> input{"input", Int(32), 2};
 *       Output<Func> output{"output", {Float(32), UInt(8)}, 2};
 *       void generate() {
 *         Var x, y;
 *         Expr a = cast<float>(input(x, y));
 *         Expr b = cast<uint8_t>(input(x, y));
 *         output(x, y) = Tuple(a, b);
 *       }
 *     };
 * \endcode
 *
 * You can also specify Output<X> for any scalar type (except for Handle types);
 * this is merely syntactic sugar on top of a zero-dimensional Func, but can be
 * quite handy, especially when used with multiple outputs:
 *
 * \code
 *     Output<float> sum{"sum"};  // equivalent to Output<Func> {"sum", Float(32), 0}
 * \endcode
 *
 * As with Input<Func>, you can optionally make the type and/or dimensions of an
 * Output<Func> unspecified; any unspecified types must be resolved via an
 * implicit GeneratorParam in order to use top-level compilation.
 *
 * You can also declare an *array* of Input or Output, by using an array type
 * as the type parameter:
 *
 * \code
 *     // Takes exactly 3 images and outputs exactly 3 sums.
 *     class SumRowsAndColumns : Generator<SumRowsAndColumns> {
 *       Input<Func[3]> inputs{"inputs", Float(32), 2};
 *       Input<int32_t[2]> extents{"extents"};
 *       Output<Func[3]> sums{"sums", Float(32), 1};
 *       void generate() {
 *         assert(inputs.size() == sums.size());
 *         // assume all inputs are same extent
 *         Expr width = extent[0];
 *         Expr height = extent[1];
 *         for (size_t i = 0; i < inputs.size(); ++i) {
 *           RDom r(0, width, 0, height);
 *           sums[i]() = 0.f;
 *           sums[i]() += inputs[i](r.x, r.y);
 *          }
 *       }
 *     };
 * \endcode
 *
 * You can also leave array size unspecified, with some caveats:
 *   - For ahead-of-time compilation, Inputs must have a concrete size specified
 *     via a GeneratorParam at build time (e.g., pyramid.size=3)
 *   - For JIT compilation via a Stub, Inputs array sizes will be inferred
 *     from the vector passed.
 *   - For ahead-of-time compilation, Outputs may specify a concrete size
 *     via a GeneratorParam at build time (e.g., pyramid.size=3), or the
 *     size can be specified via a resize() method.
 *
 * \code
 *     class Pyramid : public Generator<Pyramid> {
 *     public:
 *         GeneratorParam<int32_t> levels{"levels", 10};
 *         Input<Func> input{ "input", Float(32), 2 };
 *         Output<Func[]> pyramid{ "pyramid", Float(32), 2 };
 *         void generate() {
 *             pyramid.resize(levels);
 *             pyramid[0](x, y) = input(x, y);
 *             for (int i = 1; i < pyramid.size(); i++) {
 *                 pyramid[i](x, y) = (pyramid[i-1](2*x, 2*y) +
 *                                    pyramid[i-1](2*x+1, 2*y) +
 *                                    pyramid[i-1](2*x, 2*y+1) +
 *                                    pyramid[i-1](2*x+1, 2*y+1))/4;
 *             }
 *         }
 *     };
 * \endcode
 *
 * A Generator can also be customized via compile-time parameters (GeneratorParams
 * or ScheduleParams), which affect code generation.
 *
 * GeneratorParams, ScheduleParams, Inputs, and Outputs are (by convention) always
 * public and always declared at the top of the Generator class, in the order
 *
 * \code
 *     GeneratorParam(s)
 *     ScheduleParam(s)
 *     Input<Func>(s)
 *     Input<non-Func>(s)
 *     Output<Func>(s)
 * \endcode
 *
 * Note that the Inputs and Outputs will appear in the C function call in the order
 * they are declared. All Input<Func> and Output<Func> are represented as buffer_t;
 * all other Input<> are the appropriate C++ scalar type. (GeneratorParams are
 * always referenced by name, not position, so their order is irrelevant.)
 *
 * All Inputs and Outputs must have explicit names, and all such names must match
 * the regex [A-Za-z][A-Za-z_0-9]* (i.e., essentially a C/C++ variable name, with
 * some extra restrictions on underscore use). By convention, the name should match
 * the member-variable name.
 *
 * Generators are added to a global registry to simplify AOT build mechanics; this
 * is done by simply using the HALIDE_REGISTER_GENERATOR macro at global scope:
 *
 * \code
 *      HALIDE_REGISTER_GENERATOR(ExampleGen, jit_example)
 * \endcode
 *
 * The registered name of the Generator is provided must match the same rules as
 * Input names, above.
 *
 * Note that the class name of the generated Stub class will match the registered
 * name by default; if you want to vary it (typically, to include namespaces),
 * you can add it as an optional third argument:
 *
 * \code
 *      HALIDE_REGISTER_GENERATOR(ExampleGen, jit_example, SomeNamespace::JitExampleStub)
 * \endcode
 *
 * Note that a Generator is always executed with a specific Target assigned to it,
 * that you can access via the get_target() method. (You should *not* use the
 * global get_target_from_environment(), etc. methods provided in Target.h)
 *
 * (Note that there are older variations of Generator that differ from what's
 * documented above; these are still supported but not described here. See
 * https://github.com/halide/Halide/wiki/Old-Generator-Documentation for
 * more information.)
 */

#include <algorithm>
#include <iterator>
#include <limits>
#include <memory>
#include <mutex>
#include <sstream>
#include <string>
#include <type_traits>
#include <vector>

#include "Func.h"
#include "ExternalCode.h"
#include "ImageParam.h"
#include "Introspection.h"
#include "ObjectInstanceRegistry.h"
#include "ScheduleParam.h"
#include "Target.h"

namespace Halide {

template<typename T> class Buffer;

namespace Internal {

EXPORT void generator_test();

/**
 * ValueTracker is an internal utility class that attempts to track and flag certain
 * obvious Stub-related errors at Halide compile time: it tracks the constraints set
 * on any Parameter-based argument (i.e., Input<Buffer> and Output<Buffer>) to
 * ensure that incompatible values aren't set.
 *
 * e.g.: if a Generator A requires stride[0] == 1,
 * and Generator B uses Generator A via stub, but requires stride[0] == 4,
 * we should be able to detect this at Halide compilation time, and fail immediately,
 * rather than producing code that fails at runtime and/or runs slowly due to
 * vectorization being unavailable.
 *
 * We do this by tracking the active values at entrance and exit to all user-provided
 * Generator methods (build()/generate()/schedule()); if we ever find more than two unique
 * values active, we know we have a potential conflict. ("two" here because the first
 * value is the default value for a given constraint.)
 *
 * Note that this won't catch all cases:
 * -- JIT compilation has no way to check for conflicts at the top-level
 * -- constraints that match the default value (e.g. if dim(0).set_stride(1) is the
 * first value seen by the tracker) will be ignored, so an explicit requirement set
 * this way can be missed
 *
 * Nevertheless, this is likely to be much better than nothing when composing multiple
 * layers of Stubs in a single fused result.
 */
class ValueTracker {
private:
    std::map<std::string, std::vector<std::vector<Expr>>> values_history;
    const size_t max_unique_values;
public:
    explicit ValueTracker(size_t max_unique_values = 2) : max_unique_values(max_unique_values) {}
    EXPORT void track_values(const std::string &name, const std::vector<Expr> &values);
};

EXPORT std::vector<Expr> parameter_constraints(const Parameter &p);

template <typename T>
NO_INLINE std::string enum_to_string(const std::map<std::string, T> &enum_map, const T& t) {
    for (auto key_value : enum_map) {
        if (t == key_value.second) {
            return key_value.first;
        }
    }
    user_error << "Enumeration value not found.\n";
    return "";
}

template <typename T>
T enum_from_string(const std::map<std::string, T> &enum_map, const std::string& s) {
    auto it = enum_map.find(s);
    user_assert(it != enum_map.end()) << "Enumeration value not found: " << s << "\n";
    return it->second;
}

EXPORT extern const std::map<std::string, Halide::Type> &get_halide_type_enum_map();
inline std::string halide_type_to_enum_string(const Type &t) {
    return enum_to_string(get_halide_type_enum_map(), t);
}

EXPORT extern const std::map<std::string, Halide::LoopLevel> &get_halide_looplevel_enum_map();
inline std::string halide_looplevel_to_enum_string(const LoopLevel &loop_level){
    return enum_to_string(get_halide_looplevel_enum_map(), loop_level);
}

// Convert a Halide Type into a string representation of its C source.
// e.g., Int(32) -> "Halide::Int(32)"
EXPORT std::string halide_type_to_c_source(const Type &t);

// Convert a Halide Type into a string representation of its C Source.
// e.g., Int(32) -> "int32_t"
EXPORT std::string halide_type_to_c_type(const Type &t);

/** generate_filter_main() is a convenient wrapper for GeneratorRegistry::create() +
 * compile_to_files(); it can be trivially wrapped by a "real" main() to produce a
 * command-line utility for ahead-of-time filter compilation. */
EXPORT int generate_filter_main(int argc, char **argv, std::ostream &cerr);

// select_type<> is to std::conditional as switch is to if:
// it allows a multiway compile-time type definition via the form
//
//    select_type<cond<condition1, type1>,
//                cond<condition2, type2>,
//                ....
//                cond<conditionN, typeN>>::type
//
// Note that the conditions are evaluated in order; the first evaluating to true
// is chosen.
//
// Note that if no conditions evaluate to true, the resulting type is illegal
// and will produce a compilation error. (You can provide a default by simply
// using cond<true, SomeType> as the final entry.)
template<bool B, typename T>
struct cond {
    static constexpr bool value = B;
    using type = T;
};

template <typename First, typename... Rest>
struct select_type : std::conditional<First::value, typename First::type, typename select_type<Rest...>::type> { };

template<typename First>
struct select_type<First> { using type = typename std::conditional<First::value, typename First::type, void>::type; };

class GeneratorBase;

class GeneratorParamBase {
public:
    EXPORT explicit GeneratorParamBase(const std::string &name);
    EXPORT virtual ~GeneratorParamBase();

    const std::string name;

    // overload the set() function to call the right virtual method based on type.
    // This allows us to attempt to set a GeneratorParam via a
    // plain C++ type, even if we don't know the specific templated
    // subclass. Attempting to set the wrong type will assert.
    // Notice that there is no typed setter for Enums, for obvious reasons;
    // setting enums in an unknown type must fallback to using set_from_string.
    //
    // It's always a bit iffy to use macros for this, but IMHO it clarifies the situation here.
#define HALIDE_GENERATOR_PARAM_TYPED_SETTER(TYPE) \
    virtual void set(const TYPE &new_value) = 0;

    HALIDE_GENERATOR_PARAM_TYPED_SETTER(bool)
    HALIDE_GENERATOR_PARAM_TYPED_SETTER(int8_t)
    HALIDE_GENERATOR_PARAM_TYPED_SETTER(int16_t)
    HALIDE_GENERATOR_PARAM_TYPED_SETTER(int32_t)
    HALIDE_GENERATOR_PARAM_TYPED_SETTER(int64_t)
    HALIDE_GENERATOR_PARAM_TYPED_SETTER(uint8_t)
    HALIDE_GENERATOR_PARAM_TYPED_SETTER(uint16_t)
    HALIDE_GENERATOR_PARAM_TYPED_SETTER(uint32_t)
    HALIDE_GENERATOR_PARAM_TYPED_SETTER(uint64_t)
    HALIDE_GENERATOR_PARAM_TYPED_SETTER(float)
    HALIDE_GENERATOR_PARAM_TYPED_SETTER(double)
    HALIDE_GENERATOR_PARAM_TYPED_SETTER(Target)
    HALIDE_GENERATOR_PARAM_TYPED_SETTER(MachineParams)
    HALIDE_GENERATOR_PARAM_TYPED_SETTER(Type)

#undef HALIDE_GENERATOR_PARAM_TYPED_SETTER

    // Add overloads for string and char*
    void set(const std::string &new_value) { set_from_string(new_value); }
    void set(const char *new_value) { set_from_string(std::string(new_value)); }

protected:
    friend class GeneratorBase;
    friend class StubEmitter;

    EXPORT void check_value_readable() const;
    EXPORT void check_value_writable() const;

    // All GeneratorParams are settable from string.
    virtual void set_from_string(const std::string &value_string) = 0;

    virtual std::string to_string() const = 0;
    virtual std::string call_to_string(const std::string &v) const = 0;
    virtual std::string get_c_type() const = 0;

    virtual std::string get_type_decls() const {
        return "";
    }

    virtual std::string get_default_value() const {
        return to_string();
    }

    virtual std::string get_template_type() const {
        return get_c_type();
    }

    virtual std::string get_template_value() const {
        return get_default_value();
    }

    virtual bool is_synthetic_param() const {
        return false;
    }

    EXPORT void fail_wrong_type(const char *type);

private:
    explicit GeneratorParamBase(const GeneratorParamBase &) = delete;
    void operator=(const GeneratorParamBase &) = delete;

    // Generator which owns this GeneratorParam. Note that this will be null
    // initially; the GeneratorBase itself will set this field when it initially
    // builds its info about params. However, since it (generally) isn't
    // appropriate for GeneratorParam<> to be declared outside of a Generator,
    // all reasonable non-testing code should expect this to be non-null.
    GeneratorBase *generator{nullptr};
};

template<typename T>
class GeneratorParamImpl : public GeneratorParamBase {
public:
    using type = T;

    GeneratorParamImpl(const std::string &name, const T &value) : GeneratorParamBase(name), value_(value) {}

    T value() const { check_value_readable(); return value_; }

    operator T() const { return this->value(); }

    operator Expr() const { return make_const(type_of<T>(), this->value()); }

#define HALIDE_GENERATOR_PARAM_TYPED_SETTER(TYPE) \
    void set(const TYPE &new_value) override { typed_setter_impl<TYPE>(new_value, #TYPE); }

    HALIDE_GENERATOR_PARAM_TYPED_SETTER(bool)
    HALIDE_GENERATOR_PARAM_TYPED_SETTER(int8_t)
    HALIDE_GENERATOR_PARAM_TYPED_SETTER(int16_t)
    HALIDE_GENERATOR_PARAM_TYPED_SETTER(int32_t)
    HALIDE_GENERATOR_PARAM_TYPED_SETTER(int64_t)
    HALIDE_GENERATOR_PARAM_TYPED_SETTER(uint8_t)
    HALIDE_GENERATOR_PARAM_TYPED_SETTER(uint16_t)
    HALIDE_GENERATOR_PARAM_TYPED_SETTER(uint32_t)
    HALIDE_GENERATOR_PARAM_TYPED_SETTER(uint64_t)
    HALIDE_GENERATOR_PARAM_TYPED_SETTER(float)
    HALIDE_GENERATOR_PARAM_TYPED_SETTER(double)
    HALIDE_GENERATOR_PARAM_TYPED_SETTER(Target)
    HALIDE_GENERATOR_PARAM_TYPED_SETTER(MachineParams)
    HALIDE_GENERATOR_PARAM_TYPED_SETTER(Type)

#undef HALIDE_GENERATOR_PARAM_TYPED_SETTER

protected:
    virtual void set_impl(const T &new_value) { check_value_writable(); value_ = new_value; }

private:
    T value_;

    template <typename T2, typename std::enable_if<std::is_convertible<T2, T>::value &&
                                                  !std::is_same<T2, MachineParams>::value>::type * = nullptr>
    HALIDE_ALWAYS_INLINE void typed_setter_impl(const T2 &value, const char * msg) {
        check_value_writable();
        // Arithmetic types must roundtrip losslessly.
        if (!std::is_same<T, T2>::value &&
            std::is_arithmetic<T>::value &&
            std::is_arithmetic<T2>::value) {
            const T t = Convert<T2, T>::value(value);
            const T2 t2 = Convert<T, T2>::value(t);
            if (t2 != value) {
                fail_wrong_type(msg);
            }
        }
        value_ = Convert<T2, T>::value(value);
    }

    template <typename T2, typename std::enable_if<!std::is_convertible<T2, T>::value>::type * = nullptr>
    HALIDE_ALWAYS_INLINE void typed_setter_impl(const T2 &, const char *msg) {
        fail_wrong_type(msg);
    }

    template <typename T2, typename std::enable_if<std::is_same<T2, MachineParams>::value &&
                                                   std::is_same<T, MachineParams>::value>::type * = nullptr>
    HALIDE_ALWAYS_INLINE void typed_setter_impl(const T2 &value, const char *msg) {
        value_ = value;
    }
};

// Stubs for type-specific implementations of GeneratorParam, to avoid
// many complex enable_if<> statements that were formerly spread through the
// implementation. Note that not all of these need to be templated classes,
// (e.g. for GeneratorParam_Target, T == Target always), but are declared
// that way for symmetry of declaration.
template<typename T>
class GeneratorParam_Target : public GeneratorParamImpl<T> {
public:
    GeneratorParam_Target(const std::string &name, const T &value) : GeneratorParamImpl<T>(name, value) {}

    void set_from_string(const std::string &new_value_string) override {
        this->set(Target(new_value_string));
    }

    std::string to_string() const override {
        return this->value().to_string();
    }

    std::string call_to_string(const std::string &v) const override {
        std::ostringstream oss;
        oss << v << ".to_string()";
        return oss.str();
    }

    std::string get_c_type() const override {
        return "Target";
    }
};

template<typename T>
class GeneratorParam_MachineParams : public GeneratorParamImpl<T> {
public:
    GeneratorParam_MachineParams(const std::string &name, const T &value) : GeneratorParamImpl<T>(name, value) {}

    void set_from_string(const std::string &new_value_string) override {
        this->set(MachineParams(new_value_string));
    }

    std::string to_string() const override {
        return this->value().to_string();
    }

    std::string call_to_string(const std::string &v) const override {
        std::ostringstream oss;
        oss << v << ".to_string()";
        return oss.str();
    }

    std::string get_c_type() const override {
        return "MachineParams";
    }
};

template<typename T>
class GeneratorParam_Arithmetic : public GeneratorParamImpl<T> {
public:
    GeneratorParam_Arithmetic(const std::string &name,
                              const T &value,
                              const T &min = std::numeric_limits<T>::lowest(),
                              const T &max = std::numeric_limits<T>::max())
        : GeneratorParamImpl<T>(name, value), min(min), max(max) {
        // call set() to ensure value is clamped to min/max
        this->set(value);
    }

    void set_impl(const T &new_value) override {
        user_assert(new_value >= min && new_value <= max) << "Value out of range: " << new_value;
        GeneratorParamImpl<T>::set_impl(new_value);
    }

    void set_from_string(const std::string &new_value_string) override {
        std::istringstream iss(new_value_string);
        T t;
        iss >> t;
        user_assert(!iss.fail() && iss.get() == EOF) << "Unable to parse: " << new_value_string;
        this->set(t);
    }

    std::string to_string() const override {
        std::ostringstream oss;
        oss << this->value();
        if (std::is_same<T, float>::value) {
            // If the constant has no decimal point ("1")
            // we must append one before appending "f"
            if (oss.str().find(".") == std::string::npos) {
                oss << ".";
            }
            oss << "f";
        }
        return oss.str();
    }

    std::string call_to_string(const std::string &v) const override {
        std::ostringstream oss;
        oss << "std::to_string(" << v << ")";
        return oss.str();
    }

    std::string get_c_type() const override {
        std::ostringstream oss;
        if (std::is_same<T, float>::value) {
            return "float";
        } else if (std::is_same<T, double>::value) {
            return "double";
        } else if (std::is_integral<T>::value) {
            if (std::is_unsigned<T>::value) oss << 'u';
            oss << "int" << (sizeof(T) * 8) << "_t";
            return oss.str();
        } else {
            user_error << "Unknown arithmetic type\n";
            return "";
        }
    }

private:
    const T min, max;
};

template<typename T>
class GeneratorParam_Bool : public GeneratorParam_Arithmetic<T> {
public:
    GeneratorParam_Bool(const std::string &name, const T &value) : GeneratorParam_Arithmetic<T>(name, value) {}

    void set_from_string(const std::string &new_value_string) override {
        bool v = false;
        if (new_value_string == "true") {
            v = true;
        } else if (new_value_string == "false") {
            v = false;
        } else {
            user_assert(false) << "Unable to parse bool: " << new_value_string;
        }
        this->set(v);
    }

    std::string to_string() const override {
        return this->value() ? "true" : "false";
    }

    std::string call_to_string(const std::string &v) const override {
        std::ostringstream oss;
        oss << "(" << v << ") ? \"true\" : \"false\"";
        return oss.str();
    }

    std::string get_c_type() const override {
        return "bool";
    }
};

template<typename T>
class GeneratorParam_Enum : public GeneratorParamImpl<T> {
public:
    GeneratorParam_Enum(const std::string &name, const T &value, const std::map<std::string, T> &enum_map)
        : GeneratorParamImpl<T>(name, value), enum_map(enum_map) {}

    // define a "set" that takes our specific enum (but don't hide the inherited virtual functions)
    using GeneratorParamImpl<T>::set;

    template <typename T2 = T, typename std::enable_if<!std::is_same<T2, Type>::value>::type * = nullptr>
    void set(const T &e) {
        this->set_impl(e);
    }

    void set_from_string(const std::string &new_value_string) override {
        auto it = enum_map.find(new_value_string);
        user_assert(it != enum_map.end()) << "Enumeration value not found: " << new_value_string;
        this->set_impl(it->second);
    }

    std::string to_string() const override {
        return enum_to_string(enum_map, this->value());
    }

    std::string call_to_string(const std::string &v) const override {
        return "Enum_" + this->name + "_map().at(" + v + ")";
    }

    std::string get_c_type() const override {
        return "Enum_" + this->name;
    }

    std::string get_default_value() const override {
        return "Enum_" + this->name + "::" + enum_to_string(enum_map, this->value());
    }

    std::string get_type_decls() const override {
        std::ostringstream oss;
        oss << "enum class Enum_" << this->name << " {\n";
        for (auto key_value : enum_map) {
            oss << "  " << key_value.first << ",\n";
        }
        oss << "};\n";
        oss << "\n";

        // TODO: since we generate the enums, we could probably just use a vector (or array!) rather than a map,
        // since we can ensure that the enum values are a nice tight range.
        oss << "inline NO_INLINE const std::map<Enum_" << this->name << ", std::string>& Enum_" << this->name << "_map() {\n";
        oss << "  static const std::map<Enum_" << this->name << ", std::string> m = {\n";
        for (auto key_value : enum_map) {
            oss << "    { Enum_" << this->name << "::" << key_value.first << ", \"" << key_value.first << "\"},\n";
        }
        oss << "  };\n";
        oss << "  return m;\n";
        oss << "};\n";
        return oss.str();
    }

private:
    const std::map<std::string, T> enum_map;
};

template<typename T>
class GeneratorParam_Type : public GeneratorParam_Enum<T> {
public:
    GeneratorParam_Type(const std::string &name, const T &value)
        : GeneratorParam_Enum<T>(name, value, get_halide_type_enum_map()) {}

    std::string call_to_string(const std::string &v) const override {
        return "Halide::Internal::halide_type_to_enum_string(" + v + ")";
    }

    std::string get_c_type() const override {
        return "Type";
    }

    std::string get_template_type() const override {
        return "typename";
    }

    std::string get_template_value() const override {
        return halide_type_to_c_type(this->value());
    }

    std::string get_default_value() const override {
        return halide_type_to_c_source(this->value());
    }

    std::string get_type_decls() const override {
        return "";
    }
};

template<typename T>
using GeneratorParamImplBase =
    typename select_type<
        cond<std::is_same<T, Target>::value,        GeneratorParam_Target<T>>,
        cond<std::is_same<T, MachineParams>::value, GeneratorParam_MachineParams<T>>,
        cond<std::is_same<T, Type>::value,          GeneratorParam_Type<T>>,
        cond<std::is_same<T, bool>::value,          GeneratorParam_Bool<T>>,
        cond<std::is_arithmetic<T>::value,          GeneratorParam_Arithmetic<T>>,
        cond<std::is_enum<T>::value,                GeneratorParam_Enum<T>>
    >::type;

}  // namespace Internal

/** GeneratorParam is a templated class that can be used to modify the behavior
 * of the Generator at code-generation time. GeneratorParams are commonly
 * specified in build files (e.g. Makefile) to customize the behavior of
 * a given Generator, thus they have a very constrained set of types to allow
 * for efficient specification via command-line flags. A GeneratorParam can be:
 *   - any float or int type.
 *   - bool
 *   - enum
 *   - Halide::Target
 *   - Halide::Type
 * All GeneratorParams have a default value. Arithmetic types can also
 * optionally specify min and max. Enum types must specify a string-to-value
 * map.
 *
 * Halide::Type is treated as though it were an enum, with the mappings:
 *
 *   "int8"     Halide::Int(8)
 *   "int16"    Halide::Int(16)
 *   "int32"    Halide::Int(32)
 *   "uint8"    Halide::UInt(8)
 *   "uint16"   Halide::UInt(16)
 *   "uint32"   Halide::UInt(32)
 *   "float32"  Halide::Float(32)
 *   "float64"  Halide::Float(64)
 *
 * No vector Types are currently supported by this mapping.
 *
 */
template <typename T>
class GeneratorParam : public Internal::GeneratorParamImplBase<T> {
public:
    GeneratorParam(const std::string &name, const T &value)
        : Internal::GeneratorParamImplBase<T>(name, value) {}

    GeneratorParam(const std::string &name, const T &value, const T &min, const T &max)
        : Internal::GeneratorParamImplBase<T>(name, value, min, max) {}

    GeneratorParam(const std::string &name, const T &value, const std::map<std::string, T> &enum_map)
        : Internal::GeneratorParamImplBase<T>(name, value, enum_map) {}

    GeneratorParam(const std::string &name, const std::string &value)
        : Internal::GeneratorParamImplBase<T>(name, value) {}
};


/** Addition between GeneratorParam<T> and any type that supports operator+ with T.
 * Returns type of underlying operator+. */
// @{
template <typename Other, typename T>
decltype((Other)0 + (T)0) operator+(const Other &a, const GeneratorParam<T> &b) { return a + (T)b; }
template <typename Other, typename T>
decltype((T)0 + (Other)0) operator+(const GeneratorParam<T> &a, const Other & b) { return (T)a + b; }
// @}

/** Subtraction between GeneratorParam<T> and any type that supports operator- with T.
 * Returns type of underlying operator-. */
// @{
template <typename Other, typename T>
decltype((Other)0 - (T)0) operator-(const Other & a, const GeneratorParam<T> &b) { return a - (T)b; }
template <typename Other, typename T>
decltype((T)0 - (Other)0)  operator-(const GeneratorParam<T> &a, const Other & b) { return (T)a - b; }
// @}

/** Multiplication between GeneratorParam<T> and any type that supports operator* with T.
 * Returns type of underlying operator*. */
// @{
template <typename Other, typename T>
decltype((Other)0 * (T)0) operator*(const Other &a, const GeneratorParam<T> &b) { return a * (T)b; }
template <typename Other, typename T>
decltype((Other)0 * (T)0) operator*(const GeneratorParam<T> &a, const Other &b) { return (T)a * b; }
// @}

/** Division between GeneratorParam<T> and any type that supports operator/ with T.
 * Returns type of underlying operator/. */
// @{
template <typename Other, typename T>
decltype((Other)0 / (T)1) operator/(const Other &a, const GeneratorParam<T> &b) { return a / (T)b; }
template <typename Other, typename T>
decltype((T)0 / (Other)1) operator/(const GeneratorParam<T> &a, const Other &b) { return (T)a / b; }
// @}

/** Modulo between GeneratorParam<T> and any type that supports operator% with T.
 * Returns type of underlying operator%. */
// @{
template <typename Other, typename T>
decltype((Other)0 % (T)1) operator%(const Other &a, const GeneratorParam<T> &b) { return a % (T)b; }
template <typename Other, typename T>
decltype((T)0 % (Other)1) operator%(const GeneratorParam<T> &a, const Other &b) { return (T)a % b; }
// @}

/** Greater than comparison between GeneratorParam<T> and any type that supports operator> with T.
 * Returns type of underlying operator>. */
// @{
template <typename Other, typename T>
decltype((Other)0 > (T)1) operator>(const Other &a, const GeneratorParam<T> &b) { return a > (T)b; }
template <typename Other, typename T>
decltype((T)0 > (Other)1) operator>(const GeneratorParam<T> &a, const Other &b) { return (T)a > b; }
// @}

/** Less than comparison between GeneratorParam<T> and any type that supports operator< with T.
 * Returns type of underlying operator<. */
// @{
template <typename Other, typename T>
decltype((Other)0 < (T)1) operator<(const Other &a, const GeneratorParam<T> &b) { return a < (T)b; }
template <typename Other, typename T>
decltype((T)0 < (Other)1) operator<(const GeneratorParam<T> &a, const Other &b) { return (T)a < b; }
// @}

/** Greater than or equal comparison between GeneratorParam<T> and any type that supports operator>= with T.
 * Returns type of underlying operator>=. */
// @{
template <typename Other, typename T>
decltype((Other)0 >= (T)1) operator>=(const Other &a, const GeneratorParam<T> &b) { return a >= (T)b; }
template <typename Other, typename T>
decltype((T)0 >= (Other)1) operator>=(const GeneratorParam<T> &a, const Other &b) { return (T)a >= b; }
// @}

/** Less than or equal comparison between GeneratorParam<T> and any type that supports operator<= with T.
 * Returns type of underlying operator<=. */
// @{
template <typename Other, typename T>
decltype((Other)0 <= (T)1) operator<=(const Other &a, const GeneratorParam<T> &b) { return a <= (T)b; }
template <typename Other, typename T>
decltype((T)0 <= (Other)1) operator<=(const GeneratorParam<T> &a, const Other &b) { return (T)a <= b; }
// @}

/** Equality comparison between GeneratorParam<T> and any type that supports operator== with T.
 * Returns type of underlying operator==. */
// @{
template <typename Other, typename T>
decltype((Other)0 == (T)1) operator==(const Other &a, const GeneratorParam<T> &b) { return a == (T)b; }
template <typename Other, typename T>
decltype((T)0 == (Other)1) operator==(const GeneratorParam<T> &a, const Other &b) { return (T)a == b; }
// @}

/** Inequality comparison between between GeneratorParam<T> and any type that supports operator!= with T.
 * Returns type of underlying operator!=. */
// @{
template <typename Other, typename T>
decltype((Other)0 != (T)1) operator!=(const Other &a, const GeneratorParam<T> &b) { return a != (T)b; }
template <typename Other, typename T>
decltype((T)0 != (Other)1) operator!=(const GeneratorParam<T> &a, const Other &b) { return (T)a != b; }
// @}

/** Logical and between between GeneratorParam<T> and any type that supports operator&& with T.
 * Returns type of underlying operator&&. */
// @{
template <typename Other, typename T>
decltype((Other)0 && (T)1) operator&&(const Other &a, const GeneratorParam<T> &b) { return a && (T)b; }
template <typename Other, typename T>
decltype((T)0 && (Other)1) operator&&(const GeneratorParam<T> &a, const Other &b) { return (T)a && b; }
// @}

/** Logical or between between GeneratorParam<T> and any type that supports operator&& with T.
 * Returns type of underlying operator||. */
// @{
template <typename Other, typename T>
decltype((Other)0 || (T)1) operator||(const Other &a, const GeneratorParam<T> &b) { return a || (T)b; }
template <typename Other, typename T>
decltype((T)0 || (Other)1) operator||(const GeneratorParam<T> &a, const Other &b) { return (T)a || b; }
// @}

/* min and max are tricky as the language support for these is in the std
 * namespace. In order to make this work, forwarding functions are used that
 * are declared in a namespace that has std::min and std::max in scope.
 */
namespace Internal { namespace GeneratorMinMax {

using std::max;
using std::min;

template <typename Other, typename T>
decltype(min((Other)0, (T)1)) min_forward(const Other &a, const GeneratorParam<T> &b) { return min(a, (T)b); }
template <typename Other, typename T>
decltype(min((T)0, (Other)1)) min_forward(const GeneratorParam<T> &a, const Other &b) { return min((T)a, b); }

template <typename Other, typename T>
decltype(max((Other)0, (T)1)) max_forward(const Other &a, const GeneratorParam<T> &b) { return max(a, (T)b); }
template <typename Other, typename T>
decltype(max((T)0, (Other)1)) max_forward(const GeneratorParam<T> &a, const Other &b) { return max((T)a, b); }

}}

/** Compute minimum between GeneratorParam<T> and any type that supports min with T.
 * Will automatically import std::min. Returns type of underlying min call. */
// @{
template <typename Other, typename T>
auto min(const Other &a, const GeneratorParam<T> &b) -> decltype(Internal::GeneratorMinMax::min_forward(a, b)) {
    return Internal::GeneratorMinMax::min_forward(a, b);
}
template <typename Other, typename T>
auto min(const GeneratorParam<T> &a, const Other &b) -> decltype(Internal::GeneratorMinMax::min_forward(a, b)) {
    return Internal::GeneratorMinMax::min_forward(a, b);
}
// @}

/** Compute the maximum value between GeneratorParam<T> and any type that supports max with T.
 * Will automatically import std::max. Returns type of underlying max call. */
// @{
template <typename Other, typename T>
auto max(const Other &a, const GeneratorParam<T> &b) -> decltype(Internal::GeneratorMinMax::max_forward(a, b)) {
    return Internal::GeneratorMinMax::max_forward(a, b);
}
template <typename Other, typename T>
auto max(const GeneratorParam<T> &a, const Other &b) -> decltype(Internal::GeneratorMinMax::max_forward(a, b)) {
    return Internal::GeneratorMinMax::max_forward(a, b);
}
// @}

/** Not operator for GeneratorParam */
template <typename T>
decltype(!(T)0) operator!(const GeneratorParam<T> &a) { return !(T)a; }

namespace Internal {

template<typename T2> class GeneratorInput_Buffer;

enum class IOKind { Scalar, Function, Buffer };

/**
 * StubInputBuffer is the placeholder that a Stub uses when it requires
 * a Buffer for an input (rather than merely a Func or Expr). It is constructed
 * to allow only two possible sorts of input:
 * -- Assignment of an Input<Buffer<>>, with compatible type and dimensions,
 * essentially allowing us to pipe a parameter from an enclosing Generator to an internal Stub.
 * -- Assignment of a Buffer<>, with compatible type and dimensions,
 * causing the Input<Buffer<>> to become a precompiled buffer in the generated code.
 */
template<typename T = void>
class StubInputBuffer {
    friend class StubInput;
    template<typename T2> friend class GeneratorInput_Buffer;

    Parameter parameter_;

    NO_INLINE explicit StubInputBuffer(const Parameter &p) : parameter_(p) {
        // Create an empty 1-element buffer with the right runtime typing and dimensions,
        // which we'll use only to pass to can_convert_from() to verify this
        // Parameter is compatible with our constraints.
        Buffer<> other(p.type(), nullptr, std::vector<int>(p.dimensions(), 1));
        internal_assert((Buffer<T>::can_convert_from(other)));
    }

    template<typename T2>
    NO_INLINE static Parameter parameter_from_buffer(const Buffer<T2> &b) {
        user_assert((Buffer<T>::can_convert_from(b)));
        Parameter p(b.type(), true, b.dimensions());
        p.set_buffer(b);
        return p;
    }

public:
    StubInputBuffer() {}

    // *not* explicit -- this ctor should only be used when you want
    // to pass a literal Buffer<> for a Stub Input; this Buffer<> will be
    // compiled into the Generator's product, rather than becoming
    // a runtime Parameter.
    template<typename T2>
    StubInputBuffer(const Buffer<T2> &b) : parameter_(parameter_from_buffer(b)) {}
};

class StubOutputBufferBase {
protected:
    Func f;
    std::shared_ptr<GeneratorBase> generator;

    EXPORT void check_scheduled(const char* m) const;
    EXPORT Target get_target() const;

    explicit StubOutputBufferBase(const Func &f, std::shared_ptr<GeneratorBase> generator) : f(f), generator(generator) {}
    StubOutputBufferBase() {}

public:
    Realization realize(std::vector<int32_t> sizes) {
        check_scheduled("realize");
        return f.realize(sizes, get_target());
    }

    template <typename... Args>
    Realization realize(Args&&... args) {
        check_scheduled("realize");
        return f.realize(std::forward<Args>(args)..., get_target());
    }

    template<typename Dst>
    void realize(Dst dst) {
        check_scheduled("realize");
        f.realize(dst, get_target());
    }
};

/**
 * StubOutputBuffer is the placeholder that a Stub uses when it requires
 * a Buffer for an output (rather than merely a Func). It is constructed
 * to allow only two possible sorts of things:
 * -- Assignment to an Output<Buffer<>>, with compatible type and dimensions,
 * essentially allowing us to pipe a parameter from the result of a Stub to an
 * enclosing Generator
 * -- Realization into a Buffer<>; this is useful only in JIT compilation modes
 * (and shouldn't be usable otherwise)
 *
 * It is deliberate that StubOutputBuffer is not (easily) convertible to Func.
 */
template<typename T = void>
class StubOutputBuffer : public StubOutputBufferBase {
    template<typename T2> friend class GeneratorOutput_Buffer;
    friend class GeneratorStub;
    explicit StubOutputBuffer(const Func &f, std::shared_ptr<GeneratorBase> generator) : StubOutputBufferBase(f, generator) {}
public:
    StubOutputBuffer() {}
};

// This is a union-like class that allows for convenient initialization of Stub Inputs
// via C++11 initializer-list syntax; it is only used in situations where the
// downstream consumer will be able to explicitly check that each value is
// of the expected/required kind.
class StubInput {
    const IOKind kind_;
    // Exactly one of the following fields should be defined:
    const Parameter parameter_;
    const Func func_;
    const Expr expr_;
public:
    // *not* explicit.
    template<typename T2>
    StubInput(const StubInputBuffer<T2> &b) : kind_(IOKind::Buffer), parameter_(b.parameter_) {}
    StubInput(const Func &f) : kind_(IOKind::Function), func_(f) {}
    StubInput(const Expr &e) : kind_(IOKind::Scalar), expr_(e) {}

private:
    friend class GeneratorInputBase;

    IOKind kind() const {
        return kind_;
    }

    Parameter parameter() const {
        internal_assert(kind_ == IOKind::Buffer);
        return parameter_;
    }

    Func func() const {
        internal_assert(kind_ == IOKind::Function);
        return func_;
    }

    Expr expr() const {
        internal_assert(kind_ == IOKind::Scalar);
        return expr_;
    }
};

/** GIOBase is the base class for all GeneratorInput<> and GeneratorOutput<>
 * instantiations; it is not part of the public API and should never be
 * used directly by user code.
 *
 * Every GIOBase instance can be either a single value or an array-of-values;
 * each of these values can be an Expr or a Func. (Note that for an
 * array-of-values, the types/dimensions of all values in the array must match.)
 *
 * A GIOBase can have multiple Types, in which case it represents a Tuple.
 * (Note that Tuples are currently only supported for GeneratorOutput, but
 * it is likely that GeneratorInput will be extended to support Tuple as well.)
 *
 * The array-size, type(s), and dimensions can all be left "unspecified" at
 * creation time, in which case they may assume values provided by a Stub.
 * (It is important to note that attempting to use a GIOBase with unspecified
 * values will assert-fail; you must ensure that all unspecified values are
 * filled in prior to use.)
 */
class GIOBase {
public:
    EXPORT bool array_size_defined() const;
    EXPORT size_t array_size() const;
    EXPORT virtual bool is_array() const;

    EXPORT const std::string &name() const;
    EXPORT IOKind kind() const;

    EXPORT bool types_defined() const;
    EXPORT const std::vector<Type> &types() const;
    EXPORT Type type() const;

    EXPORT bool dims_defined() const;
    EXPORT int dims() const;

    EXPORT const std::vector<Func> &funcs() const;
    EXPORT const std::vector<Expr> &exprs() const;

protected:
    EXPORT GIOBase(size_t array_size,
                   const std::string &name,
                   IOKind kind,
                   const std::vector<Type> &types,
                   int dims);
    EXPORT virtual ~GIOBase();

    friend class GeneratorBase;

    int array_size_;           // always 1 if is_array() == false.
                               // -1 if is_array() == true but unspecified.

    const std::string name_;
    const IOKind kind_;
    std::vector<Type> types_;  // empty if type is unspecified
    int dims_;           // -1 if dim is unspecified

    // Exactly one of these will have nonzero length
    std::vector<Func> funcs_;
    std::vector<Expr> exprs_;

    // Generator which owns this Input or Output. Note that this will be null
    // initially; the GeneratorBase itself will set this field when it initially
    // builds its info about params. However, since it isn't
    // appropriate for Input<> or Output<> to be declared outside of a Generator,
    // all reasonable non-testing code should expect this to be non-null.
    GeneratorBase *generator{nullptr};

    EXPORT std::string array_name(size_t i) const;

    EXPORT virtual void verify_internals() const;

    EXPORT void check_matching_array_size(size_t size);
    EXPORT void check_matching_type_and_dim(const std::vector<Type> &t, int d);

    template<typename ElemType>
    const std::vector<ElemType> &get_values() const;

    virtual void check_value_writable() const = 0;

private:
    template<typename T> friend class GeneratorParam_Synthetic;

    explicit GIOBase(const GIOBase &) = delete;
    void operator=(const GIOBase &) = delete;
};

template<>
inline const std::vector<Expr> &GIOBase::get_values<Expr>() const {
    return exprs();
}

template<>
inline const std::vector<Func> &GIOBase::get_values<Func>() const {
    return funcs();
}

class GeneratorInputBase : public GIOBase {
protected:
    EXPORT GeneratorInputBase(size_t array_size,
                       const std::string &name,
                       IOKind kind,
                       const std::vector<Type> &t,
                       int d);

    EXPORT GeneratorInputBase(const std::string &name, IOKind kind, const std::vector<Type> &t, int d);

    EXPORT ~GeneratorInputBase() override;

    friend class GeneratorBase;

    std::vector<Parameter> parameters_;

    EXPORT Parameter parameter() const;

    EXPORT void init_internals();
    EXPORT void set_inputs(const std::vector<StubInput> &inputs);

    EXPORT virtual void set_def_min_max();

    EXPORT void verify_internals() const override;

    friend class StubEmitter;

    virtual std::string get_c_type() const = 0;

    EXPORT void check_value_writable() const override;

    EXPORT void estimate_impl(Var var, Expr min, Expr extent);
};


template<typename T, typename ValueType>
class GeneratorInputImpl : public GeneratorInputBase {
protected:
    using TBase = typename std::remove_all_extents<T>::type;

    bool is_array() const override {
        return std::is_array<T>::value;
    }

    template <typename T2 = T, typename std::enable_if<
        // Only allow T2 not-an-array
        !std::is_array<T2>::value
    >::type * = nullptr>
    GeneratorInputImpl(const std::string &name, IOKind kind, const std::vector<Type> &t, int d)
        : GeneratorInputBase(name, kind, t, d) {
    }

    template <typename T2 = T, typename std::enable_if<
        // Only allow T2[kSomeConst]
        std::is_array<T2>::value && std::rank<T2>::value == 1 && (std::extent<T2, 0>::value > 0)
    >::type * = nullptr>
    GeneratorInputImpl(const std::string &name, IOKind kind, const std::vector<Type> &t, int d)
        : GeneratorInputBase(std::extent<T2, 0>::value, name, kind, t, d) {
    }

    template <typename T2 = T, typename std::enable_if<
        // Only allow T2[]
        std::is_array<T2>::value && std::rank<T2>::value == 1 && std::extent<T2, 0>::value == 0
    >::type * = nullptr>
    GeneratorInputImpl(const std::string &name, IOKind kind, const std::vector<Type> &t, int d)
        : GeneratorInputBase(-1, name, kind, t, d) {
    }

public:
    template <typename T2 = T, typename std::enable_if<std::is_array<T2>::value>::type * = nullptr>
    size_t size() const {
        return get_values<ValueType>().size();
    }

    template <typename T2 = T, typename std::enable_if<std::is_array<T2>::value>::type * = nullptr>
    const ValueType &operator[](size_t i) const {
        return get_values<ValueType>()[i];
    }

    template <typename T2 = T, typename std::enable_if<std::is_array<T2>::value>::type * = nullptr>
    const ValueType &at(size_t i) const {
        return get_values<ValueType>().at(i);
    }

    template <typename T2 = T, typename std::enable_if<std::is_array<T2>::value>::type * = nullptr>
    typename std::vector<ValueType>::const_iterator begin() const {
        return get_values<ValueType>().begin();
    }

    template <typename T2 = T, typename std::enable_if<std::is_array<T2>::value>::type * = nullptr>
    typename std::vector<ValueType>::const_iterator end() const {
        return get_values<ValueType>().end();
    }
};

template<typename T>
class GeneratorInput_Buffer : public GeneratorInputImpl<T, Func> {
private:
    using Super = GeneratorInputImpl<T, Func>;

protected:
    using TBase = typename Super::TBase;

    friend class ::Halide::Func;
    friend class ::Halide::Stage;

    std::string get_c_type() const override {
        if (TBase::has_static_halide_type) {
            return "Halide::Internal::StubInputBuffer<" +
                halide_type_to_c_type(TBase::static_halide_type()) +
                ">";
        } else {
            return "Halide::Internal::StubInputBuffer<>";
        }
    }

    static_assert(!std::is_array<T>::value, "Input<Buffer<>[]> is not a legal construct.");

public:
    GeneratorInput_Buffer(const std::string &name)
        : Super(name, IOKind::Buffer,
                TBase::has_static_halide_type ? std::vector<Type>{ TBase::static_halide_type() } : std::vector<Type>{},
                -1) {
    }

    GeneratorInput_Buffer(const std::string &name, const Type &t, int d = -1)
        : Super(name, IOKind::Buffer, {t}, d) {
        static_assert(!TBase::has_static_halide_type, "Cannot use pass a Type argument for a Buffer with a non-void static type");
    }

    GeneratorInput_Buffer(const std::string &name, int d)
        : Super(name, IOKind::Buffer, TBase::has_static_halide_type ? std::vector<Type>{ TBase::static_halide_type() } : std::vector<Type>{}, d) {
    }


    template <typename... Args>
    Expr operator()(Args&&... args) const {
        return Func(*this)(std::forward<Args>(args)...);
    }

    Expr operator()(std::vector<Expr> args) const {
        return Func(*this)(args);
    }

    template<typename T2>
    operator StubInputBuffer<T2>() const {
        return StubInputBuffer<T2>(this->parameter());
    }

    operator Func() const {
        return this->funcs().at(0);
    }

    operator ExternFuncArgument() const {
        return ExternFuncArgument(this->parameters_.at(0));
    }

    GeneratorInput_Buffer<T> &estimate(Var var, Expr min, Expr extent) {
        this->estimate_impl(var, min, extent);
        return *this;
    }

    Func in() {
        return Func(*this).in();
    }

    Func in(Func other) {
        return Func(*this).in(other);
    }

    Func in(const std::vector<Func> &others) {
        return Func(*this).in(others);
    }

    operator ImageParam() const {
        return ImageParam(this->parameter(), Func(*this));
    }

#define HALIDE_INPUT_FORWARD(method)                                       \
    template<typename ...Args>                                              \
    inline auto method(Args&&... args) ->                                   \
        decltype(std::declval<ImageParam>().method(std::forward<Args>(args)...)) {\
        return ((ImageParam) *this).method(std::forward<Args>(args)...);          \
    }

#define HALIDE_INPUT_FORWARD_CONST(method)                                 \
    template<typename ...Args>                                              \
    inline auto method(Args&&... args) const ->                             \
        decltype(std::declval<ImageParam>().method(std::forward<Args>(args)...)) {\
        return ((ImageParam) *this).method(std::forward<Args>(args)...);          \
    }

    /** Forward methods to the ImageParam. */
    // @{
    HALIDE_INPUT_FORWARD(dim)
    HALIDE_INPUT_FORWARD_CONST(dim)
    HALIDE_INPUT_FORWARD_CONST(host_alignment)
    HALIDE_INPUT_FORWARD(set_host_alignment)
    HALIDE_INPUT_FORWARD_CONST(dimensions)
    HALIDE_INPUT_FORWARD_CONST(left)
    HALIDE_INPUT_FORWARD_CONST(right)
    HALIDE_INPUT_FORWARD_CONST(top)
    HALIDE_INPUT_FORWARD_CONST(bottom)
    HALIDE_INPUT_FORWARD_CONST(width)
    HALIDE_INPUT_FORWARD_CONST(height)
    HALIDE_INPUT_FORWARD_CONST(channels)
    // }@

#undef HALIDE_INPUT_FORWARD
#undef HALIDE_INPUT_FORWARD_CONST
};


template<typename T>
class GeneratorInput_Func : public GeneratorInputImpl<T, Func> {
private:
    using Super = GeneratorInputImpl<T, Func>;

protected:
    using TBase = typename Super::TBase;

    std::string get_c_type() const override {
        return "Func";
    }

public:
    GeneratorInput_Func(const std::string &name, const Type &t, int d)
        : Super(name, IOKind::Function, {t}, d) {
    }

    // unspecified type
    GeneratorInput_Func(const std::string &name, int d)
        : Super(name, IOKind::Function, {}, d) {
    }

    // unspecified dimension
    GeneratorInput_Func(const std::string &name, const Type &t)
        : Super(name, IOKind::Function, {t}, -1) {
    }

    // unspecified type & dimension
    GeneratorInput_Func(const std::string &name)
        : Super(name, IOKind::Function, {}, -1) {
    }

    GeneratorInput_Func(size_t array_size, const std::string &name, const Type &t, int d)
        : Super(array_size, name, IOKind::Function, {t}, d) {
    }

    // unspecified type
    GeneratorInput_Func(size_t array_size, const std::string &name, int d)
        : Super(array_size, name, IOKind::Function, {}, d) {
    }

    // unspecified dimension
    GeneratorInput_Func(size_t array_size, const std::string &name, const Type &t)
        : Super(array_size, name, IOKind::Function, {t}, -1) {
    }

    // unspecified type & dimension
    GeneratorInput_Func(size_t array_size, const std::string &name)
        : Super(array_size, name, IOKind::Function, {}, -1) {
    }

    template <typename... Args>
    Expr operator()(Args&&... args) const {
        return this->funcs().at(0)(std::forward<Args>(args)...);
    }

    Expr operator()(std::vector<Expr> args) const {
        return this->funcs().at(0)(args);
    }

    operator Func() const {
        return this->funcs().at(0);
    }

    operator ExternFuncArgument() const {
        return ExternFuncArgument(this->parameters_.at(0));
    }

    GeneratorInput_Func<T> &estimate(Var var, Expr min, Expr extent) {
        this->estimate_impl(var, min, extent);
        return *this;
    }

    Func in() {
        return Func(*this).in();
    }

    Func in(Func other) {
        return Func(*this).in(other);
    }

    Func in(const std::vector<Func> &others) {
        return Func(*this).in(others);
    }

<<<<<<< HEAD
#define HALIDE_INPUT_FORWARD_CONST(method)                                 \
    template<typename ...Args>                                              \
    inline auto method(Args&&... args) const ->                             \
        decltype(std::declval<Func>().method(std::forward<Args>(args)...)) {\
        user_assert(this->funcs().size() == 1) << "Use operator[] to access the Func you want"; \
        return Func(*this).method(std::forward<Args>(args)...);          \
=======
#define HALIDE_INPUT_FORWARD_CONST(method)                                   \
    template<typename ...Args>                                               \
    inline auto method(Args&&... args) const ->                              \
        decltype(std::declval<Func>().method(std::forward<Args>(args)...)) { \
        user_assert(this->funcs().size() == 1) << "Use operator[] to access the Func you want"; \
        return Func(*this).method(std::forward<Args>(args)...);              \
>>>>>>> 12f4df84
    }

    /** Forward const methods to the underlying Func. (Non-const methods
     * aren't available for Input<Func>.) */
    // @{
    HALIDE_INPUT_FORWARD_CONST(args)
    HALIDE_INPUT_FORWARD_CONST(defined)
    HALIDE_INPUT_FORWARD_CONST(has_update_definition)
    HALIDE_INPUT_FORWARD_CONST(num_update_definitions)
    HALIDE_INPUT_FORWARD_CONST(output_types)
    HALIDE_INPUT_FORWARD_CONST(outputs)
    HALIDE_INPUT_FORWARD_CONST(rvars)
    HALIDE_INPUT_FORWARD_CONST(update_args)
    HALIDE_INPUT_FORWARD_CONST(update_value)
    HALIDE_INPUT_FORWARD_CONST(update_values)
    HALIDE_INPUT_FORWARD_CONST(value)
    HALIDE_INPUT_FORWARD_CONST(values)
    // }@

#undef HALIDE_INPUT_FORWARD
#undef HALIDE_INPUT_FORWARD_CONST
};


template<typename T>
class GeneratorInput_Scalar : public GeneratorInputImpl<T, Expr> {
private:
    using Super = GeneratorInputImpl<T, Expr>;
protected:
    using TBase = typename Super::TBase;

    const TBase def_{TBase()};

protected:
    void set_def_min_max() override {
        for (Parameter &p : this->parameters_) {
            p.set_scalar<TBase>(def_);
        }
    }

    std::string get_c_type() const override {
        return "Expr";
    }

public:
    explicit GeneratorInput_Scalar(const std::string &name,
                                   const TBase &def = static_cast<TBase>(0))
        : Super(name, IOKind::Scalar, {type_of<TBase>()}, 0), def_(def) {
    }

    GeneratorInput_Scalar(size_t array_size,
                          const std::string &name,
                          const TBase &def = static_cast<TBase>(0))
        : Super(array_size, name, IOKind::Scalar, {type_of<TBase>()}, 0), def_(def) {
    }

    /** You can use this Input as an expression in a halide
     * function definition */
    operator Expr() const {
        return this->exprs().at(0);
    }

    /** Using an Input as the argument to an external stage treats it
     * as an Expr */
    operator ExternFuncArgument() const {
        return ExternFuncArgument(this->exprs().at(0));
    }

    void set_estimate(const T &value) {
        for (Parameter &p : this->parameters_) {
            p.set_estimate(Expr(value));
        }
    }
};

template<typename T>
class GeneratorInput_Arithmetic : public GeneratorInput_Scalar<T> {
private:
    using Super = GeneratorInput_Scalar<T>;
protected:
    using TBase = typename Super::TBase;

    const Expr min_, max_;

protected:
    void set_def_min_max() override {
        GeneratorInput_Scalar<T>::set_def_min_max();
        // Don't set min/max for bool
        if (!std::is_same<TBase, bool>::value) {
            for (Parameter &p : this->parameters_) {
                if (min_.defined()) p.set_min_value(min_);
                if (max_.defined()) p.set_max_value(max_);
            }
        }
    }

public:
    explicit GeneratorInput_Arithmetic(const std::string &name,
                                       const TBase &def = static_cast<TBase>(0))
        : Super(name, def), min_(Expr()), max_(Expr()) {
    }

    GeneratorInput_Arithmetic(size_t array_size,
                              const std::string &name,
                              const TBase &def = static_cast<TBase>(0))
        : Super(array_size, name, def), min_(Expr()), max_(Expr()) {
    }

    GeneratorInput_Arithmetic(const std::string &name,
                              const TBase &def,
                              const TBase &min,
                              const TBase &max)
        : Super(name, def), min_(min), max_(max) {
    }

    GeneratorInput_Arithmetic(size_t array_size,
                              const std::string &name,
                              const TBase &def,
                              const TBase &min,
                              const TBase &max)
        : Super(array_size, name, def), min_(min), max_(max) {
    }
};

template<typename>
struct type_sink { typedef void type; };

template<typename T2, typename = void>
struct has_static_halide_type_method : std::false_type {};

template<typename T2>
struct has_static_halide_type_method<T2, typename type_sink<decltype(T2::static_halide_type())>::type> : std::true_type {};

template<typename T, typename TBase = typename std::remove_all_extents<T>::type>
using GeneratorInputImplBase =
    typename select_type<
        cond<has_static_halide_type_method<TBase>::value, GeneratorInput_Buffer<T>>,
        cond<std::is_same<TBase, Func>::value,            GeneratorInput_Func<T>>,
        cond<std::is_arithmetic<TBase>::value,            GeneratorInput_Arithmetic<T>>,
        cond<std::is_scalar<TBase>::value,                GeneratorInput_Scalar<T>>
    >::type;

}  // namespace Internal

template <typename T>
class GeneratorInput : public Internal::GeneratorInputImplBase<T> {
private:
    using Super = Internal::GeneratorInputImplBase<T>;
protected:
    using TBase = typename Super::TBase;

    // Trick to avoid ambiguous ctor between Func-with-dim and int-with-default-value;
    // since we can't use std::enable_if on ctors, define the argument to be one that
    // can only be properly resolved for TBase=Func.
    struct Unused;
    using IntIfNonScalar =
        typename Internal::select_type<
            Internal::cond<Internal::has_static_halide_type_method<TBase>::value, int>,
            Internal::cond<std::is_same<TBase, Func>::value, int>,
            Internal::cond<true, Unused>
        >::type;

public:
    explicit GeneratorInput(const std::string &name)
        : Super(name) {
    }

    GeneratorInput(const std::string &name, const TBase &def)
        : Super(name, def) {
    }

    GeneratorInput(size_t array_size, const std::string &name, const TBase &def)
        : Super(array_size, name, def) {
    }

    GeneratorInput(const std::string &name,
                   const TBase &def, const TBase &min, const TBase &max)
        : Super(name, def, min, max) {
    }

    GeneratorInput(size_t array_size, const std::string &name,
                   const TBase &def, const TBase &min, const TBase &max)
        : Super(array_size, name, def, min, max) {
    }

    GeneratorInput(const std::string &name, const Type &t, int d)
        : Super(name, t, d) {
    }

    GeneratorInput(const std::string &name, const Type &t)
        : Super(name, t) {
    }

    // Avoid ambiguity between Func-with-dim and int-with-default
    GeneratorInput(const std::string &name, IntIfNonScalar d)
        : Super(name, d) {
    }

    GeneratorInput(size_t array_size, const std::string &name, const Type &t, int d)
        : Super(array_size, name, t, d) {
    }

    GeneratorInput(size_t array_size, const std::string &name, const Type &t)
        : Super(array_size, name, t) {
    }

    // Avoid ambiguity between Func-with-dim and int-with-default
    //template <typename T2 = T, typename std::enable_if<std::is_same<TBase, Func>::value>::type * = nullptr>
    GeneratorInput(size_t array_size, const std::string &name, IntIfNonScalar d)
        : Super(array_size, name, d) {
    }

    GeneratorInput(size_t array_size, const std::string &name)
        : Super(array_size, name) {
    }
};

namespace Internal {


class GeneratorOutputBase : public GIOBase {
public:
#define HALIDE_OUTPUT_FORWARD(method)                                       \
    template<typename ...Args>                                              \
    inline auto method(Args&&... args) ->                                   \
        decltype(std::declval<Func>().method(std::forward<Args>(args)...)) {\
        return get_func_ref().method(std::forward<Args>(args)...);          \
    }

#define HALIDE_OUTPUT_FORWARD_CONST(method)                                 \
    template<typename ...Args>                                              \
    inline auto method(Args&&... args) const ->                             \
        decltype(std::declval<Func>().method(std::forward<Args>(args)...)) {\
        return get_func_ref().method(std::forward<Args>(args)...);          \
    }

    /** Forward schedule-related methods to the underlying Func. */
    // @{
    HALIDE_OUTPUT_FORWARD(align_bounds)
    HALIDE_OUTPUT_FORWARD(align_storage)
    HALIDE_OUTPUT_FORWARD_CONST(args)
    HALIDE_OUTPUT_FORWARD(bound)
    HALIDE_OUTPUT_FORWARD(bound_extent)
    HALIDE_OUTPUT_FORWARD(compute_at)
    HALIDE_OUTPUT_FORWARD(compute_inline)
    HALIDE_OUTPUT_FORWARD(compute_root)
    HALIDE_OUTPUT_FORWARD(define_extern)
    HALIDE_OUTPUT_FORWARD_CONST(defined)
    HALIDE_OUTPUT_FORWARD(estimate)
    HALIDE_OUTPUT_FORWARD(fold_storage)
    HALIDE_OUTPUT_FORWARD(fuse)
    HALIDE_OUTPUT_FORWARD(glsl)
    HALIDE_OUTPUT_FORWARD(gpu)
    HALIDE_OUTPUT_FORWARD(gpu_blocks)
    HALIDE_OUTPUT_FORWARD(gpu_single_thread)
    HALIDE_OUTPUT_FORWARD(gpu_threads)
    HALIDE_OUTPUT_FORWARD(gpu_tile)
    HALIDE_OUTPUT_FORWARD_CONST(has_update_definition)
    HALIDE_OUTPUT_FORWARD(hexagon)
    HALIDE_OUTPUT_FORWARD(in)
    HALIDE_OUTPUT_FORWARD(memoize)
    HALIDE_OUTPUT_FORWARD_CONST(num_update_definitions)
    HALIDE_OUTPUT_FORWARD_CONST(output_types)
    HALIDE_OUTPUT_FORWARD_CONST(outputs)
    HALIDE_OUTPUT_FORWARD(parallel)
    HALIDE_OUTPUT_FORWARD(prefetch)
    HALIDE_OUTPUT_FORWARD(print_loop_nest)
    HALIDE_OUTPUT_FORWARD(rename)
    HALIDE_OUTPUT_FORWARD(reorder)
    HALIDE_OUTPUT_FORWARD(reorder_storage)
    HALIDE_OUTPUT_FORWARD_CONST(rvars)
    HALIDE_OUTPUT_FORWARD(serial)
    HALIDE_OUTPUT_FORWARD(shader)
    HALIDE_OUTPUT_FORWARD(specialize)
    HALIDE_OUTPUT_FORWARD(specialize_fail)
    HALIDE_OUTPUT_FORWARD(split)
    HALIDE_OUTPUT_FORWARD(store_at)
    HALIDE_OUTPUT_FORWARD(store_root)
    HALIDE_OUTPUT_FORWARD(tile)
    HALIDE_OUTPUT_FORWARD(trace_stores)
    HALIDE_OUTPUT_FORWARD(unroll)
    HALIDE_OUTPUT_FORWARD(update)
    HALIDE_OUTPUT_FORWARD_CONST(update_args)
    HALIDE_OUTPUT_FORWARD_CONST(update_value)
    HALIDE_OUTPUT_FORWARD_CONST(update_values)
    HALIDE_OUTPUT_FORWARD_CONST(value)
    HALIDE_OUTPUT_FORWARD_CONST(values)
    HALIDE_OUTPUT_FORWARD(vectorize)
    // }@

#undef HALIDE_OUTPUT_FORWARD
#undef HALIDE_OUTPUT_FORWARD_CONST

protected:
    EXPORT GeneratorOutputBase(size_t array_size,
                        const std::string &name,
                        IOKind kind,
                        const std::vector<Type> &t,
                        int d);

    EXPORT GeneratorOutputBase(const std::string &name,
                               IOKind kind,
                               const std::vector<Type> &t,
                               int d);

    EXPORT ~GeneratorOutputBase() override;

    friend class GeneratorBase;
    friend class StubEmitter;

    EXPORT Parameter parameter() const;

    EXPORT void init_internals();
    EXPORT void resize(size_t size);

    virtual std::string get_c_type() const {
        return "Func";
    }

    EXPORT void check_value_writable() const override;

    NO_INLINE Func &get_func_ref() {
        internal_assert(kind() != IOKind::Scalar);
        internal_assert(exprs_.empty());
        user_assert(funcs_.size() == 1) << "Use [] to access individual Funcs in Output<Func[]>";
        return funcs_[0];
    }

    NO_INLINE const Func &get_func_ref() const {
        internal_assert(kind() != IOKind::Scalar);
        internal_assert(exprs_.empty());
        user_assert(funcs_.size() == 1) << "Use [] to access individual Funcs in Output<Func[]>";
        return funcs_[0];
    }
};

template<typename T>
class GeneratorOutputImpl : public GeneratorOutputBase {
protected:
    using TBase = typename std::remove_all_extents<T>::type;
    using ValueType = Func;

    bool is_array() const override {
        return std::is_array<T>::value;
    }

    template <typename T2 = T, typename std::enable_if<
        // Only allow T2 not-an-array
        !std::is_array<T2>::value
    >::type * = nullptr>
    GeneratorOutputImpl(const std::string &name, IOKind kind, const std::vector<Type> &t, int d)
        : GeneratorOutputBase(name, kind, t, d) {
    }

    template <typename T2 = T, typename std::enable_if<
        // Only allow T2[kSomeConst]
        std::is_array<T2>::value && std::rank<T2>::value == 1 && (std::extent<T2, 0>::value > 0)
    >::type * = nullptr>
    GeneratorOutputImpl(const std::string &name, IOKind kind, const std::vector<Type> &t, int d)
        : GeneratorOutputBase(std::extent<T2, 0>::value, name, kind, t, d) {
    }

    template <typename T2 = T, typename std::enable_if<
        // Only allow T2[]
        std::is_array<T2>::value && std::rank<T2>::value == 1 && std::extent<T2, 0>::value == 0
    >::type * = nullptr>
    GeneratorOutputImpl(const std::string &name, IOKind kind, const std::vector<Type> &t, int d)
        : GeneratorOutputBase(-1, name, kind, t, d) {
    }

public:
    template <typename... Args, typename T2 = T, typename std::enable_if<!std::is_array<T2>::value>::type * = nullptr>
    FuncRef operator()(Args&&... args) const {
        return get_values<ValueType>().at(0)(std::forward<Args>(args)...);
    }

    template <typename ExprOrVar, typename T2 = T, typename std::enable_if<!std::is_array<T2>::value>::type * = nullptr>
    FuncRef operator()(std::vector<ExprOrVar> args) const {
        return get_values<ValueType>().at(0)(args);
    }

    template <typename T2 = T, typename std::enable_if<!std::is_array<T2>::value>::type * = nullptr>
    operator Func() const {
        return get_values<ValueType>().at(0);
    }

    template <typename T2 = T, typename std::enable_if<std::is_array<T2>::value>::type * = nullptr>
    size_t size() const {
        return get_values<ValueType>().size();
    }

    template <typename T2 = T, typename std::enable_if<std::is_array<T2>::value>::type * = nullptr>
    const ValueType &operator[](size_t i) const {
        return get_values<ValueType>()[i];
    }

    template <typename T2 = T, typename std::enable_if<std::is_array<T2>::value>::type * = nullptr>
    const ValueType &at(size_t i) const {
        return get_values<ValueType>().at(i);
    }

    template <typename T2 = T, typename std::enable_if<std::is_array<T2>::value>::type * = nullptr>
    typename std::vector<ValueType>::const_iterator begin() const {
        return get_values<ValueType>().begin();
    }

    template <typename T2 = T, typename std::enable_if<std::is_array<T2>::value>::type * = nullptr>
    typename std::vector<ValueType>::const_iterator end() const {
        return get_values<ValueType>().end();
    }

    template <typename T2 = T, typename std::enable_if<
        // Only allow T2[]
        std::is_array<T2>::value && std::rank<T2>::value == 1 && std::extent<T2, 0>::value == 0
    >::type * = nullptr>
    void resize(size_t size) {
        GeneratorOutputBase::resize(size);
    }
};

template<typename T>
class GeneratorOutput_Buffer : public GeneratorOutputImpl<T> {
private:
    using Super = GeneratorOutputImpl<T>;

protected:
    using TBase = typename Super::TBase;

    static_assert(!std::is_array<T>::value, "Output<Buffer<>[]> is not a legal construct.");

protected:
    GeneratorOutput_Buffer(const std::string &name)
        : Super(name, IOKind::Buffer,
                TBase::has_static_halide_type ? std::vector<Type>{ TBase::static_halide_type() } : std::vector<Type>{},
                -1) {
    }

    GeneratorOutput_Buffer(const std::string &name, const std::vector<Type> &t, int d = -1)
        : Super(name, IOKind::Buffer,
                TBase::has_static_halide_type ? std::vector<Type>{ TBase::static_halide_type() } : t,
                d) {
        if (TBase::has_static_halide_type) {
            user_assert(t.empty()) << "Cannot use pass a Type argument for a Buffer with a non-void static type\n";
        } else {
            user_assert(t.size() <= 1) << "Output<Buffer<>>(" << name << ") requires at most one Type, but has " << t.size() << "\n";
        }
    }

    GeneratorOutput_Buffer(const std::string &name, int d)
        : Super(name, IOKind::Buffer, std::vector<Type>{ TBase::static_halide_type() }, d) {
        static_assert(TBase::has_static_halide_type, "Must pass a Type argument for a Buffer with a static type of void");
    }

    NO_INLINE std::string get_c_type() const override {
        if (TBase::has_static_halide_type) {
            return "Halide::Internal::StubOutputBuffer<" +
                halide_type_to_c_type(TBase::static_halide_type()) +
                ">";
        } else {
            return "Halide::Internal::StubOutputBuffer<>";
        }
    }

public:

    // Allow assignment from a Buffer<> to an Output<Buffer<>>;
    // this allows us to use a statically-compiled buffer inside a Generator
    // to assign to an output.
    // TODO: This used to take the buffer as a const ref. This no longer works as
    // using it in a Pipeline might change the dev field so it is currently
    // not considered const. We should consider how this really ought to work.
    template<typename T2>
    NO_INLINE GeneratorOutput_Buffer<T> &operator=(Buffer<T2> &buffer) {
        this->check_value_writable();

        user_assert(T::can_convert_from(buffer))
            << "Cannot assign to the Output \"" << this->name()
            << "\": the expression is not convertible to the same Buffer type and/or dimensions.\n";

        if (this->types_defined()) {
            user_assert(Type(buffer.type()) == this->type())
                << "Output should have type=" << this->type() << " but saw type=" << Type(buffer.type()) << "\n";
        }
        if (this->dims_defined()) {
            user_assert(buffer.dimensions() == this->dims())
                << "Output should have dim=" << this->dims() << " but saw dim=" << buffer.dimensions() << "\n";
        }

        internal_assert(this->exprs_.empty() && this->funcs_.size() == 1);
        user_assert(!this->funcs_.at(0).defined());
        this->funcs_.at(0)(_) = buffer(_);

        return *this;
    }

    // Allow assignment from a StubOutputBuffer to an Output<Buffer>;
    // this allows us to pipeline the results of a Stub to the results
    // of the enclosing Generator.
    template<typename T2>
    NO_INLINE GeneratorOutput_Buffer<T> &operator=(const StubOutputBuffer<T2> &stub_output_buffer) {
        this->check_value_writable();

        const auto &f = stub_output_buffer.f;
        internal_assert(f.defined());

        const auto &output_types = f.output_types();
        user_assert(output_types.size() == 1)
            << "Output should have size=1 but saw size=" << output_types.size() << "\n";

        Buffer<> other(output_types.at(0), nullptr, std::vector<int>(f.dimensions(), 1));
        user_assert(T::can_convert_from(other))
            << "Cannot assign to the Output \"" << this->name()
            << "\": the expression is not convertible to the same Buffer type and/or dimensions.\n";

        if (this->types_defined()) {
            user_assert(output_types.at(0) == this->type())
                << "Output should have type=" << this->type() << " but saw type=" << output_types.at(0) << "\n";
        }
        if (this->dims_defined()) {
            user_assert(f.dimensions() == this->dims())
                << "Output should have dim=" << this->dims() << " but saw dim=" << f.dimensions() << "\n";
        }

        internal_assert(this->exprs_.empty() && this->funcs_.size() == 1);
        user_assert(!this->funcs_.at(0).defined());
        this->funcs_[0] = f;

        return *this;
    }

    operator OutputImageParam() const {
        internal_assert(this->exprs_.empty() && this->funcs_.size() == 1);
        return this->funcs_.at(0).output_buffer();
    }

#define HALIDE_OUTPUT_FORWARD(method)                                       \
    template<typename ...Args>                                              \
    inline auto method(Args&&... args) ->                                   \
        decltype(std::declval<OutputImageParam>().method(std::forward<Args>(args)...)) {\
        return ((OutputImageParam) *this).method(std::forward<Args>(args)...);          \
    }

#define HALIDE_OUTPUT_FORWARD_CONST(method)                                 \
    template<typename ...Args>                                              \
    inline auto method(Args&&... args) const ->                             \
        decltype(std::declval<OutputImageParam>().method(std::forward<Args>(args)...)) {\
        return ((OutputImageParam) *this).method(std::forward<Args>(args)...);          \
    }

    /** Forward methods to the OutputImageParam. */
    // @{
    HALIDE_OUTPUT_FORWARD(dim)
    HALIDE_OUTPUT_FORWARD_CONST(dim)
    HALIDE_OUTPUT_FORWARD_CONST(host_alignment)
    HALIDE_OUTPUT_FORWARD(set_host_alignment)
    HALIDE_OUTPUT_FORWARD_CONST(dimensions)
    HALIDE_OUTPUT_FORWARD_CONST(left)
    HALIDE_OUTPUT_FORWARD_CONST(right)
    HALIDE_OUTPUT_FORWARD_CONST(top)
    HALIDE_OUTPUT_FORWARD_CONST(bottom)
    HALIDE_OUTPUT_FORWARD_CONST(width)
    HALIDE_OUTPUT_FORWARD_CONST(height)
    HALIDE_OUTPUT_FORWARD_CONST(channels)
    // }@

#undef HALIDE_OUTPUT_FORWARD
#undef HALIDE_OUTPUT_FORWARD_CONST
};


template<typename T>
class GeneratorOutput_Func : public GeneratorOutputImpl<T> {
private:
    using Super = GeneratorOutputImpl<T>;

    NO_INLINE Func &get_assignable_func_ref(size_t i) {
        internal_assert(this->exprs_.empty() && this->funcs_.size() > i);
        return this->funcs_.at(i);
    }

protected:
    using TBase = typename Super::TBase;

protected:
    GeneratorOutput_Func(const std::string &name)
        : Super(name, IOKind::Function, std::vector<Type>{}, -1) {
    }

    GeneratorOutput_Func(const std::string &name, const std::vector<Type> &t, int d = -1)
        : Super(name, IOKind::Function, t, d) {
    }

    GeneratorOutput_Func(size_t array_size, const std::string &name, const std::vector<Type> &t, int d)
        : Super(array_size, name, IOKind::Function, t, d) {
    }

public:
    // Allow Output<Func> = Func
    template <typename T2 = T, typename std::enable_if<!std::is_array<T2>::value>::type * = nullptr>
    GeneratorOutput_Func<T> &operator=(const Func &f) {
        this->check_value_writable();

        // Don't bother verifying the Func type, dimensions, etc., here:
        // That's done later, when we produce the pipeline.
        get_assignable_func_ref(0) = f;
        return *this;
    }

    // Allow Output<Func[]> = Func
    template <typename T2 = T, typename std::enable_if<std::is_array<T2>::value>::type * = nullptr>
    Func &operator[](size_t i) {
        this->check_value_writable();
        return get_assignable_func_ref(i);
    }

    // Allow Func = Output<Func[]>
    template <typename T2 = T, typename std::enable_if<std::is_array<T2>::value>::type * = nullptr>
    const Func &operator[](size_t i) const {
        return Super::operator[](i);
    }

    GeneratorOutput_Func<T> &estimate(Var var, Expr min, Expr extent) {
        internal_assert(this->exprs_.empty() && this->funcs_.size() > 0);
        for (Func &f : this->funcs_) {
            f.estimate(var, min, extent);
        }
        return *this;
    }
};


template<typename T>
class GeneratorOutput_Arithmetic : public GeneratorOutputImpl<T> {
private:
    using Super = GeneratorOutputImpl<T>;
protected:
    using TBase = typename Super::TBase;

protected:
    explicit GeneratorOutput_Arithmetic(const std::string &name)
        : Super(name, IOKind::Function, {type_of<TBase>()}, 0) {
    }

    GeneratorOutput_Arithmetic(size_t array_size, const std::string &name)
        : Super(array_size, name, IOKind::Function, {type_of<TBase>()}, 0) {
    }
};

template<typename T, typename TBase = typename std::remove_all_extents<T>::type>
using GeneratorOutputImplBase =
    typename select_type<
        cond<has_static_halide_type_method<TBase>::value, GeneratorOutput_Buffer<T>>,
        cond<std::is_same<TBase, Func>::value, GeneratorOutput_Func<T>>,
        cond<std::is_arithmetic<TBase>::value, GeneratorOutput_Arithmetic<T>>
    >::type;

}  // namespace Internal

template <typename T>
class GeneratorOutput : public Internal::GeneratorOutputImplBase<T> {
private:
    using Super = Internal::GeneratorOutputImplBase<T>;
protected:
    using TBase = typename Super::TBase;

public:
    explicit GeneratorOutput(const std::string &name)
        : Super(name) {
    }

    explicit GeneratorOutput(const char *name)
        : GeneratorOutput(std::string(name)) {
    }

    GeneratorOutput(size_t array_size, const std::string &name)
        : Super(array_size, name) {
    }

    GeneratorOutput(const std::string &name, int d)
        : Super(name, {}, d) {
    }

    GeneratorOutput(const std::string &name, const Type &t, int d)
        : Super(name, {t}, d) {
    }

    GeneratorOutput(const std::string &name, const std::vector<Type> &t, int d)
        : Super(name, t, d) {
    }

    GeneratorOutput(size_t array_size, const std::string &name, int d)
        : Super(array_size, name, {}, d) {
    }

    GeneratorOutput(size_t array_size, const std::string &name, const Type &t, int d)
        : Super(array_size, name, {t}, d) {
    }

    GeneratorOutput(size_t array_size, const std::string &name, const std::vector<Type> &t, int d)
        : Super(array_size, name, t, d) {
    }

    // TODO: This used to take the buffer as a const ref. This no longer works as
    // using it in a Pipeline might change the dev field so it is currently
    // not considered const. We should consider how this really ought to work.
    template <typename T2>
    GeneratorOutput<T> &operator=(Buffer<T2> &buffer) {
        Super::operator=(buffer);
        return *this;
    }

    template <typename T2>
    GeneratorOutput<T> &operator=(const Internal::StubOutputBuffer<T2> &stub_output_buffer) {
        Super::operator=(stub_output_buffer);
        return *this;
    }

    GeneratorOutput<T> &operator=(const Func &f) {
        Super::operator=(f);
        return *this;
    }
};

namespace Internal {

template<typename T>
T parse_scalar(const std::string &value) {
    std::istringstream iss(value);
    T t;
    iss >> t;
    user_assert(!iss.fail() && iss.get() == EOF) << "Unable to parse: " << value;
    return t;
}

EXPORT std::vector<Type> parse_halide_type_list(const std::string &types);

// This is a type of GeneratorParam used internally to create 'synthetic' params
// (e.g. image.type, image.dim); it is not possible for user code to instantiate it.
template<typename T>
class GeneratorParam_Synthetic : public GeneratorParamImpl<T> {
public:
    void set_from_string(const std::string &new_value_string) override {
        set_from_string_impl<T>(new_value_string);
    }

    std::string to_string() const override {
        internal_error;
        return std::string();
    }

    std::string call_to_string(const std::string &v) const override {
        internal_error;
        return std::string();
    }

    std::string get_c_type() const override {
        internal_error;
        return std::string();
    }

    bool is_synthetic_param() const override {
        return true;
    }

private:
    friend class GeneratorBase;

    enum Which { Type, Dim, ArraySize };
    GeneratorParam_Synthetic(const std::string &name, GIOBase &gio, Which which) : GeneratorParamImpl<T>(name, T()), gio(gio), which(which) {}

    template <typename T2 = T, typename std::enable_if<std::is_same<T2, ::Halide::Type>::value>::type * = nullptr>
    void set_from_string_impl(const std::string &new_value_string) {
        internal_assert(which == Type);
        gio.types_ = parse_halide_type_list(new_value_string);
    }

    template <typename T2 = T, typename std::enable_if<std::is_integral<T2>::value>::type * = nullptr>
    void set_from_string_impl(const std::string &new_value_string) {
        if (which == Dim) {
            gio.dims_ = parse_scalar<T2>(new_value_string);
        } else if (which == ArraySize) {
            gio.array_size_ = parse_scalar<T2>(new_value_string);
        } else {
            internal_error;
        }
    }

    GIOBase &gio;
    const Which which;
};


class GeneratorStub;

}  // namespace Internal

/** GeneratorContext is a base class that is used when using Generators (or Stubs) directly;
 * it is used to allow the outer context (typically, either a Generator or "top-level" code)
 * to specify certain information to the inner context to ensure that inner and outer
 * Generators are compiled in a compatible way.
 *
 * If you are using this at "top level" (e.g. with the JIT), you can construct a GeneratorContext
 * with a Target:
 * \code
 *   auto my_stub = MyStub(
 *       GeneratorContext(get_target_from_environment()),
 *       // inputs
 *       { ... },
 *       // generator params
 *       { ... }
 *   );
 * \endcode
 *
 * Note that all Generators inherit from GeneratorContext, so if you are using a Stub
 * from within a Generator, you can just pass 'this' for the GeneratorContext:
 * \code
 *  struct SomeGen : Generator<SomeGen> {
 *   void generate() {
 *     ...
 *     auto my_stub = MyStub(
 *       this,  // GeneratorContext
 *       // inputs
 *       { ... },
 *       // generator params
 *       { ... }
 *     );
 *     ...
 *   }
 *  };
 * \endcode
 */
class GeneratorContext {
public:
    using ExternsMap = std::map<std::string, ExternalCode>;

    explicit GeneratorContext(const Target &t,
                              bool auto_schedule = false,
                              const MachineParams &machine_params = MachineParams::generic()) :
        target("target", t),
        auto_schedule("auto_schedule", auto_schedule),
        machine_params("machine_params", machine_params),
        externs_map(std::make_shared<ExternsMap>()),
        value_tracker(std::make_shared<Internal::ValueTracker>()) {}
    virtual ~GeneratorContext() {}

    inline Target get_target() const { return target; }
    inline bool get_auto_schedule() const { return auto_schedule; }
    inline MachineParams get_machine_params() const { return machine_params; }

    /** Generators can register ExternalCode objects onto
     * themselves. The Generator infrastructure will arrange to have
     * this ExternalCode appended to the Module that is finally
     * compiled using the Generator. This allows encapsulating
     * functionality that depends on external libraries or handwritten
     * code for various targets. The name argument should match the
     * name of the ExternalCode block and is used to ensure the same
     * code block is not duplicated in the output. Halide does not do
     * anything other than to compare names for equality. To guarantee
     * uniqueness in public code, we suggest using a Java style
     * inverted domain name followed by organization specific
     * naming. E.g.:
     *     com.yoyodyne.overthruster.0719acd19b66df2a9d8d628a8fefba911a0ab2b7
     *
     * See test/generator/external_code_generator.cpp for example use. */
    inline std::shared_ptr<ExternsMap> get_externs_map() const {
        return externs_map;
    }

    template <typename T>
    inline std::unique_ptr<T> create() const {
        return T::create(*this);
    }

    template <typename T, typename... Args>
    inline std::unique_ptr<T> apply(const Args &...args) const {
        auto t = this->create<T>();
        t->apply(args...);
        return t;
    }

protected:
    GeneratorParam<Target> target;
    GeneratorParam<bool> auto_schedule;
    GeneratorParam<MachineParams> machine_params;
    std::shared_ptr<ExternsMap> externs_map;
    std::shared_ptr<Internal::ValueTracker> value_tracker;

    GeneratorContext() : GeneratorContext(Target()) {}

    inline void init_from_context(const Halide::GeneratorContext &context) {
        target.set(context.get_target());
        auto_schedule.set(context.get_auto_schedule());
        machine_params.set(context.get_machine_params());
        value_tracker = context.get_value_tracker();
        externs_map = context.get_externs_map();
    }

    inline std::shared_ptr<Internal::ValueTracker> get_value_tracker() const {
        return value_tracker;
    }

    // No copy
    GeneratorContext(const GeneratorContext &) = delete;
    void operator=(const GeneratorContext &) = delete;
    // No move
    GeneratorContext(GeneratorContext&&) = delete;
    void operator=(GeneratorContext&&) = delete;
};

class NamesInterface {
    // Names in this class are only intended for use in derived classes.
protected:
    // Import a consistent list of Halide names that can be used in
    // Halide generators without qualification.
    using Expr = Halide::Expr;
    using ExternFuncArgument = Halide::ExternFuncArgument;
    using Func = Halide::Func;
    using GeneratorContext = Halide::GeneratorContext;
    using ImageParam = Halide::ImageParam;
    using LoopLevel = Halide::LoopLevel;
    using Pipeline = Halide::Pipeline;
    using RDom = Halide::RDom;
    using TailStrategy = Halide::TailStrategy;
    using Target = Halide::Target;
    using Tuple = Halide::Tuple;
    using Type = Halide::Type;
    using Var = Halide::Var;
    using NameMangling = Halide::NameMangling;
    template <typename T> static Expr cast(Expr e) { return Halide::cast<T>(e); }
    static inline Expr cast(Halide::Type t, Expr e) { return Halide::cast(t, e); }
    template <typename T> using GeneratorParam = Halide::GeneratorParam<T>;
    template <typename T> using ScheduleParam = Halide::ScheduleParam<T>;
    template <typename T = void> using Buffer = Halide::Buffer<T>;
    template <typename T> using Param = Halide::Param<T>;
    static inline Type Bool(int lanes = 1) { return Halide::Bool(lanes); }
    static inline Type Float(int bits, int lanes = 1) { return Halide::Float(bits, lanes); }
    static inline Type Int(int bits, int lanes = 1) { return Halide::Int(bits, lanes); }
    static inline Type UInt(int bits, int lanes = 1) { return Halide::UInt(bits, lanes); }
};

namespace Internal {

template<typename ...Args>
struct NoRealizations : std::false_type {};

template<>
struct NoRealizations<> : std::true_type {};

template<typename T, typename ...Args>
struct NoRealizations<T, Args...> {
    static const bool value = !std::is_convertible<T, Realization>::value && NoRealizations<Args...>::value;
};

class GeneratorStub;
class SimpleGeneratorFactory;

// Note that these functions must never return null:
// if they cannot return a valid Generator, they must assert-fail.
using GeneratorFactory = std::function<std::unique_ptr<GeneratorBase>(const GeneratorContext&)>;

class GeneratorBase : public NamesInterface, public GeneratorContext {
public:
    struct EmitOptions {
        bool emit_o{false};
        bool emit_h{true};
        bool emit_cpp{false};
        bool emit_assembly{false};
        bool emit_bitcode{false};
        bool emit_stmt{false};
        bool emit_stmt_html{false};
        bool emit_static_library{true};
        bool emit_cpp_stub{false};
        bool emit_schedule{false};
        // This is an optional map used to replace the default extensions generated for
        // a file: if an key matches an output extension, emit those files with the
        // corresponding value instead (e.g., ".s" -> ".assembly_text"). This is
        // empty by default; it's mainly useful in build environments where the default
        // extensions are problematic, and avoids the need to rename output files
        // after the fact.
        std::map<std::string, std::string> substitutions;
    };

    EXPORT virtual ~GeneratorBase();

    EXPORT void set_generator_param(const std::string &name, const std::string &value);
    EXPORT void set_generator_and_schedule_param_values(const std::map<std::string, std::string> &params);

    template<typename T>
    GeneratorBase &set_generator_param(const std::string &name, const T &value) {
        find_generator_param_by_name(name).set(value);
        return *this;
    }

    template<typename T>
    GeneratorBase &set_schedule_param(const std::string &name, const T &value) {
        find_schedule_param_by_name(name).set(value);
        return *this;
    }

    /** Given a data type, return an estimate of the "natural" vector size
     * for that data type when compiling for the current target. */
    int natural_vector_size(Halide::Type t) const {
        return get_target().natural_vector_size(t);
    }

    /** Given a data type, return an estimate of the "natural" vector size
     * for that data type when compiling for the current target. */
    template <typename data_t>
    int natural_vector_size() const {
        return get_target().natural_vector_size<data_t>();
    }

    EXPORT void emit_cpp_stub(const std::string &stub_file_path);

    // Call build() and produce a Module for the result.
    // If function_name is empty, generator_name() will be used for the function.
    EXPORT Module build_module(const std::string &function_name = "",
                               const LoweredFunc::LinkageType linkage_type = LoweredFunc::ExternalPlusMetadata);

    /**
     * set_inputs is a variadic wrapper around set_inputs_vector, which makes usage much simpler
     * in many cases, as it constructs the relevant entries for the vector for you, which
     * is often a bit unintuitive at present. The arguments are passed in Input<>-declaration-order,
     * and the types must be compatible. Array inputs are passed as std::vector<> of the relevant type.
     *
     * Note: at present, scalar input types must match *exactly*, i.e., for Input<uint8_t>, you
     * must pass an argument that is actually uint8_t; an argument that is int-that-will-fit-in-uint8
     * will assert-fail at Halide compile time.
     */
    template <typename... Args>
    void set_inputs(const Args &...args) {
        // set_inputs_vector() checks this too, but checking it here allows build_inputs() to avoid out-of-range checks.
        ParamInfo &pi = param_info();
        user_assert(sizeof...(args) == pi.filter_inputs.size())
                << "Expected exactly " << pi.filter_inputs.size()
                << " inputs but got " << sizeof...(args) << "\n";
        set_inputs_vector(build_inputs(std::forward_as_tuple<const Args &...>(args...), make_index_sequence<sizeof...(Args)>{}));
    }

    Realization realize(std::vector<int32_t> sizes) {
        check_scheduled("realize");
        return get_pipeline().realize(sizes, get_target());
    }

    // Only enable if none of the args are Realization; otherwise we can incorrectly
    // select this method instead of the Realization-as-outparam variant
    template <typename... Args, typename std::enable_if<NoRealizations<Args...>::value>::type * = nullptr>
    Realization realize(Args&&... args) {
        check_scheduled("realize");
        return get_pipeline().realize(std::forward<Args>(args)..., get_target());
    }

    void realize(Realization r) {
        check_scheduled("realize");
        get_pipeline().realize(r, get_target());
    }

    // Return the Pipeline that has been built by the generate() method.
    // This method can only be used from a Generator that has a generate()
    // method (vs a build() method), and currently can only be called from
    // the schedule() method. (This may be relaxed in the future to allow
    // calling from generate() as long as all Outputs have been defined.)
    EXPORT Pipeline get_pipeline();

<<<<<<< HEAD
=======
    /** Generate a schedule for the Generator's pipeline. */
    //@{
    EXPORT void auto_schedule_outputs(const MachineParams &arch_params);
    EXPORT void auto_schedule_outputs();
    //@}

>>>>>>> 12f4df84
protected:
    EXPORT GeneratorBase(size_t size, const void *introspection_helper);
    EXPORT void set_generator_names(const std::string &registered_name, const std::string &stub_name);

    EXPORT virtual Pipeline build_pipeline() = 0;
    EXPORT virtual void call_generate() = 0;
    EXPORT virtual void call_schedule() = 0;

    EXPORT void track_parameter_values(bool include_outputs);

    EXPORT void pre_build();
    EXPORT void post_build();
    EXPORT void pre_generate();
    EXPORT void post_generate();
    EXPORT void pre_schedule();
    EXPORT void post_schedule();

    template<typename T>
    using Input = GeneratorInput<T>;

    template<typename T>
    using Output = GeneratorOutput<T>;

    template<typename T>
    using ScheduleParam = ScheduleParam<T>;

    // A Generator's creation and usage must go in a certain phase to ensure correctness;
    // the state machine here is advanced and checked at various points to ensure
    // this is the case.
    enum Phase {
        // Generator has just come into being.
        Created,

        // All Input<>/Param<> fields have been set. (Applicable only in JIT mode;
        // in AOT mode, this can be skipped, going Created->GenerateCalled directly.)
        InputsSet,

        // Generator has had its generate() method called. (For Generators with
        // a build() method instead of generate(), this phase will be skipped
        // and will advance directly to ScheduleCalled.)
        GenerateCalled,

        // Generator has had its schedule() method (if any) called.
        ScheduleCalled,
    } phase{Created};

    void check_exact_phase(Phase expected_phase) const;
    void check_min_phase(Phase expected_phase) const;
    void advance_phase(Phase new_phase);

private:
    friend void ::Halide::Internal::generator_test();
    friend class GeneratorParamBase;
    friend class GeneratorInputBase;
    friend class GeneratorOutputBase;
    friend class GeneratorStub;
    friend class SimpleGeneratorFactory;
    friend class StubOutputBufferBase;

    struct ParamInfo {
        EXPORT ParamInfo(GeneratorBase *generator, const size_t size);

        // Ordered-list of non-null ptrs to GeneratorParam<> fields.
        std::vector<Internal::GeneratorParamBase *> generator_params;

        // Ordered-list of non-null ptrs to ScheduleParam<> fields.
        std::vector<Internal::ScheduleParamBase *> schedule_params;

        // Ordered-list of non-null ptrs to Input<> fields.
        // Only one of filter_inputs and filter_params may be nonempty.
        std::vector<Internal::GeneratorInputBase *> filter_inputs;

        // Ordered-list of non-null ptrs to Param<> or ImageParam<> fields.
        // Must be empty if the Generator has a build() method rather than generate()/schedule().
        // Only one of filter_inputs and filter_params may be nonempty.
        std::vector<Internal::Parameter *> filter_params;

        // Ordered-list of non-null ptrs to Output<> fields; empty if old-style Generator.
        std::vector<Internal::GeneratorOutputBase *> filter_outputs;

        // Convenience structure to look up GP by name.
        std::map<std::string, Internal::GeneratorParamBase *> generator_params_by_name;

        // Convenience structure to look up SP by name.
        std::map<std::string, Internal::ScheduleParamBase *> schedule_params_by_name;

    private:
        // list of synthetic GP's that we dynamically created; this list only exists to simplify
        // lifetime management, and shouldn't be accessed directly outside of our ctor/dtor,
        // regardless of friend access.
        std::vector<std::unique_ptr<Internal::GeneratorParamBase>> owned_synthetic_params;
    };

    const size_t size;
    // Lazily-allocated-and-inited struct with info about our various Params.
    // Do not access directly: use the param_info() getter to lazy-init.
    std::unique_ptr<ParamInfo> param_info_ptr;

    mutable std::shared_ptr<ExternsMap> externs_map;

    bool inputs_set{false};
    std::string generator_registered_name, generator_stub_name;
    Pipeline pipeline;
    std::string auto_schedule_result;

    // Return our ParamInfo (lazy-initing as needed).
    EXPORT ParamInfo &param_info();

    EXPORT Internal::GeneratorParamBase &find_generator_param_by_name(const std::string &name);
    EXPORT Internal::ScheduleParamBase &find_schedule_param_by_name(const std::string &name);

    EXPORT void check_scheduled(const char* m) const;

    EXPORT void build_params(bool force = false);

    // Provide private, unimplemented, wrong-result-type methods here
    // so that Generators don't attempt to call the global methods
    // of the same name by accident: use the get_target() method instead.
    void get_host_target();
    void get_jit_target_from_environment();
    void get_target_from_environment();

    EXPORT Func get_first_output();
    EXPORT Func get_output(const std::string &n);
    EXPORT std::vector<Func> get_output_vector(const std::string &n);

    EXPORT void set_inputs_vector(const std::vector<std::vector<StubInput>> &inputs);

    EXPORT static void check_input_is_singular(Internal::GeneratorInputBase *in);
    EXPORT static void check_input_is_array(Internal::GeneratorInputBase *in);
    EXPORT static void check_input_kind(Internal::GeneratorInputBase *in, Internal::IOKind kind);

    // Allow Buffer<> if:
    // -- we are assigning it to an Input<Buffer<>> (with compatible type and dimensions),
    // causing the Input<Buffer<>> to become a precompiled buffer in the generated code.
    // -- we are assigningit to an Input<Func>, in which case we just Func-wrap the Buffer<>.
    template<typename T>
    std::vector<StubInput> build_input(size_t i, const Buffer<T> &arg) {
        auto *in = param_info().filter_inputs.at(i);
        check_input_is_singular(in);
        const auto k = in->kind();
        if (k == Internal::IOKind::Buffer) {
            Halide::Buffer<> b = arg;
            StubInputBuffer<> sib(b);
            StubInput si(sib);
            return {si};
        } else if (k == Internal::IOKind::Function) {
            Halide::Func f(arg.name() + "_im");
            f(Halide::_) = arg(Halide::_);
            StubInput si(f);
            return {si};
        } else {
            check_input_kind(in, Internal::IOKind::Buffer);  // just to trigger assertion
            return {};
        }
    }

    // Allow Input<Buffer<>> if:
    // -- we are assigning it to another Input<Buffer<>> (with compatible type and dimensions),
    // allowing us to simply pipe a parameter from an enclosing Generator to the Invoker.
    // -- we are assigningit to an Input<Func>, in which case we just Func-wrap the Input<Buffer<>>.
    template<typename T>
    std::vector<StubInput> build_input(size_t i, const GeneratorInput<Buffer<T>> &arg) {
        auto *in = param_info().filter_inputs.at(i);
        check_input_is_singular(in);
        const auto k = in->kind();
        if (k == Internal::IOKind::Buffer) {
            StubInputBuffer<> sib = arg;
            StubInput si(sib);
            return {si};
        } else if (k == Internal::IOKind::Function) {
            Halide::Func f = arg.funcs().at(0);
            StubInput si(f);
            return {si};
        } else {
            check_input_kind(in, Internal::IOKind::Buffer);  // just to trigger assertion
            return {};
        }
    }

    // Allow Func iff we are assigning it to an Input<Func> (with compatible type and dimensions).
    std::vector<StubInput> build_input(size_t i, const Func &arg) {
        auto *in = param_info().filter_inputs.at(i);
        check_input_kind(in, Internal::IOKind::Function);
        check_input_is_singular(in);
        Halide::Func f = arg;
        StubInput si(f);
        return {si};
    }

    // Allow vector<Func> iff we are assigning it to an Input<Func[]> (with compatible type and dimensions).
    std::vector<StubInput> build_input(size_t i, const std::vector<Func> &arg) {
        auto *in = param_info().filter_inputs.at(i);
        check_input_kind(in, Internal::IOKind::Function);
        check_input_is_array(in);
        // My kingdom for a list comprehension...
        std::vector<StubInput> siv;
        siv.reserve(arg.size());
        for (const auto &f : arg) {
            siv.emplace_back(f);
        }
        return siv;
    }

    // Expr must be Input<Scalar>.
    std::vector<StubInput> build_input(size_t i, const Expr &arg) {
        auto *in = param_info().filter_inputs.at(i);
        check_input_kind(in, Internal::IOKind::Scalar);
        check_input_is_singular(in);
        StubInput si(arg);
        return {si};
    }

    // (Array form)
    std::vector<StubInput> build_input(size_t i, const std::vector<Expr> &arg) {
        auto *in = param_info().filter_inputs.at(i);
        check_input_kind(in, Internal::IOKind::Scalar);
        check_input_is_array(in);
        std::vector<StubInput> siv;
        siv.reserve(arg.size());
        for (const auto &value : arg) {
            siv.emplace_back(value);
        }
        return siv;
    }

    // Any other type must be convertible to Expr and must be associated with an Input<Scalar>.
    // Use is_arithmetic since some Expr conversions are explicit.
    template<typename T,
             typename std::enable_if<std::is_arithmetic<T>::value>::type * = nullptr>
    std::vector<StubInput> build_input(size_t i, const T &arg) {
        auto *in = param_info().filter_inputs.at(i);
        check_input_kind(in, Internal::IOKind::Scalar);
        check_input_is_singular(in);
        // We must use an explicit Expr() ctor to preserve the type
        Expr e(arg);
        StubInput si(e);
        return {si};
    }

    // (Array form)
    template<typename T,
             typename std::enable_if<std::is_arithmetic<T>::value>::type * = nullptr>
    std::vector<StubInput> build_input(size_t i, const std::vector<T> &arg) {
        auto *in = param_info().filter_inputs.at(i);
        check_input_kind(in, Internal::IOKind::Scalar);
        check_input_is_array(in);
        std::vector<StubInput> siv;
        siv.reserve(arg.size());
        for (const auto &value : arg) {
            // We must use an explicit Expr() ctor to preserve the type;
            // otherwise, implicit conversions can downgrade (e.g.) float -> int
            Expr e(value);
            siv.emplace_back(e);
        }
        return siv;
    }

    template<typename... Args, size_t... Indices>
    std::vector<std::vector<StubInput>> build_inputs(const std::tuple<const Args &...>& t, index_sequence<Indices...>) {
        return {build_input(Indices, std::get<Indices>(t))...};
    }

    // No copy
    GeneratorBase(const GeneratorBase &) = delete;
    void operator=(const GeneratorBase &) = delete;
    // No move
    GeneratorBase(GeneratorBase&& that) = delete;
    void operator=(GeneratorBase&& that) = delete;
};

class GeneratorRegistry {
public:
    EXPORT static void register_factory(const std::string &name, GeneratorFactory generator_factory);
    EXPORT static void unregister_factory(const std::string &name);
    EXPORT static std::vector<std::string> enumerate();
    // Note that this method will never return null:
    // if it cannot return a valid Generator, it should assert-fail.
    EXPORT static std::unique_ptr<GeneratorBase> create(const std::string &name,
                                                        const GeneratorContext &context);

private:
    using GeneratorFactoryMap = std::map<const std::string, GeneratorFactory>;

    GeneratorFactoryMap factories;
    std::mutex mutex;

    EXPORT static GeneratorRegistry &get_registry();

    GeneratorRegistry() {}
    GeneratorRegistry(const GeneratorRegistry &) = delete;
    void operator=(const GeneratorRegistry &) = delete;
};

}  // namespace Internal

template <class T>
class Generator : public Internal::GeneratorBase {
protected:

    // TODO: This causes problems for existing code that declares helper
    // methods (that use ImageParam, etc as arguments) outside the class body,
    // as there is an ambiguity between Halide::ImageParam and Generator<T>::ImageParam.
    //
    // Consider re-enabling this at some point in the future when the likelihood of
    // collision with existing code is much smaller.
    //
    // // Add wrapper types here that exists just to allow us to tag
    // // ImageParam/Param-used-inside-Generator with HALIDE_ATTRIBUTE_DEPRECATED.
    // // (This won't catch code that uses "Halide::Param" or "Halide::ImageParam"
    // // but those are somewhat uncommon cases.)

    // template<typename T2>
    // class Param : public ::Halide::Param<T2> {
    // public:
    //     template <typename... Args>
    //     HALIDE_ATTRIBUTE_DEPRECATED("Using Param<> in Generators is deprecated; please use Input<> instead.")
    //     explicit Param(const Args &...args) : ::Halide::Param<T2>(args...) { }
    // };

    // class ImageParam : public ::Halide::ImageParam {
    // public:
    //     template <typename... Args>
    //     HALIDE_ATTRIBUTE_DEPRECATED("Using ImageParam<> in Generators is deprecated; please use Input<Buffer<>> instead.")
    //     explicit ImageParam(const Args &...args) : ::Halide::ImageParam(args...) { }
    // };

protected:
    Generator() :
        Internal::GeneratorBase(sizeof(T),
                                Internal::Introspection::get_introspection_helper<T>()) {}

public:
    static std::unique_ptr<T> create(const Halide::GeneratorContext &context) {
        // We must have an object of type T (not merely GeneratorBase) to call a protected method,
        // because CRTP is a weird beast.
        auto g = std::unique_ptr<T>(new T());
        g->init_from_context(context);
        return g;
    }

    // This is public but intended only for use by the HALIDE_REGISTER_GENERATOR() macro.
    static std::unique_ptr<T> create(const Halide::GeneratorContext &context,
                                     const std::string &registered_name,
                                     const std::string &stub_name) {
        auto g = create(context);
        g->set_generator_names(registered_name, stub_name);
        return g;
    }

    using Internal::GeneratorBase::apply;
    using Internal::GeneratorBase::create;

    template <typename... Args>
    void apply(const Args &...args) {
        static_assert(has_generate_method<T>::value && has_schedule_method<T>::value,
            "apply() is not supported for old-style Generators.");
        set_inputs(args...);
        call_generate();
        call_schedule();
    }

private:

    // std::is_member_function_pointer will fail if there is no member of that name,
    // so we use a little SFINAE to detect if there are method-shaped members.
    template<typename>
    struct type_sink { typedef void type; };

    template<typename T2, typename = void>
    struct has_generate_method : std::false_type {};

    template<typename T2>
    struct has_generate_method<T2, typename type_sink<decltype(std::declval<T2>().generate())>::type> : std::true_type {};

    template<typename T2, typename = void>
    struct has_schedule_method : std::false_type {};

    template<typename T2>
    struct has_schedule_method<T2, typename type_sink<decltype(std::declval<T2>().schedule())>::type> : std::true_type {};

    template <typename T2 = T,
              typename std::enable_if<!has_generate_method<T2>::value>::type * = nullptr>

    // Implementations for build_pipeline_impl(), specialized on whether we
    // have build() or generate()/schedule() methods.

    // MSVC apparently has some weirdness with the usual sfinae tricks
    // for detecting method-shaped things, so we can't actually use
    // the helpers above outside of static_assert. Instead we make as
    // many overloads as we can exist, and then use C++'s preference
    // for treating a 0 as an int rather than a double to choose one
    // of them.
    Pipeline build_pipeline_impl(double) {
        static_assert(!has_schedule_method<T2>::value, "The schedule() method is ignored if you define a build() method; use generate() instead.");
        pre_build();
        Pipeline p = ((T *)this)->build();
        post_build();
        return p;
    }

    template <typename T2 = T,
              typename = decltype(std::declval<T2>().generate())>
    Pipeline build_pipeline_impl(int) {
        ((T *)this)->call_generate_impl(0);
        ((T *)this)->call_schedule_impl(0, 0);
        return get_pipeline();
    }

    // Implementations for call_generate_impl(), specialized on whether we
    // have build() or generate()/schedule() methods.

    void call_generate_impl(double) {
        user_error << "Unimplemented";
    }

    template <typename T2 = T,
              typename = decltype(std::declval<T2>().generate())>
    void call_generate_impl(int) {
        T *t = (T*)this;
        static_assert(std::is_void<decltype(t->generate())>::value, "generate() must return void");
        pre_generate();
        t->generate();
        post_generate();
    }

    // Implementations for call_schedule_impl(), specialized on whether we
    // have build() or generate()/schedule() methods.

    void call_schedule_impl(double, double) {
        user_error << "Unimplemented";
    }

    template<typename T2 = T,
             typename = decltype(std::declval<T2>().generate())>
    void call_schedule_impl(double, int) {
        // Generator has a generate() method but no schedule() method. This is ok. Just advance the phase.
        pre_schedule();
        post_schedule();
    }

    template<typename T2 = T,
             typename = decltype(std::declval<T2>().generate()),
             typename = decltype(std::declval<T2>().schedule())>
    void call_schedule_impl(int, int) {
        T *t = (T*)this;
        static_assert(std::is_void<decltype(t->schedule())>::value, "schedule() must return void");
        pre_schedule();
        t->schedule();
        post_schedule();
    }

protected:
    Pipeline build_pipeline() override {
        return this->build_pipeline_impl(0);
    }

    void call_generate() override {
        this->call_generate_impl(0);
    }

    void call_schedule() override {
        this->call_schedule_impl(0, 0);
    }

private:
    friend void ::Halide::Internal::generator_test();
    friend class Internal::SimpleGeneratorFactory;
    friend void ::Halide::Internal::generator_test();
    friend class ::Halide::GeneratorContext;

    // No copy
    Generator(const Generator &) = delete;
    void operator=(const Generator &) = delete;
    // No move
    Generator(Generator&& that) = delete;
    void operator=(Generator&& that) = delete;
};

namespace Internal {

class RegisterGenerator {
public:
    RegisterGenerator(const char* registered_name, GeneratorFactory generator_factory) {
        Internal::GeneratorRegistry::register_factory(registered_name, generator_factory);
    }
};

class GeneratorStub : public NamesInterface {
public:
    // default ctor
    GeneratorStub() = default;

    // move constructor
    GeneratorStub(GeneratorStub&& that) : generator(std::move(that.generator)) {}

    // move assignment operator
    GeneratorStub& operator=(GeneratorStub&& that) {
        generator = std::move(that.generator);
        return *this;
    }

    Target get_target() const { return generator->get_target(); }

   template<typename T>
   GeneratorStub &set_schedule_param(const std::string &name, const T &value) {
       generator->set_schedule_param(name, value);
       return *this;
   }

   GeneratorStub &schedule() {
       generator->call_schedule();
       return *this;
   }

    // Overloads for first output
    operator Func() const {
        return get_first_output();
    }

    template <typename... Args>
    FuncRef operator()(Args&&... args) const {
        return get_first_output()(std::forward<Args>(args)...);
    }

    template <typename ExprOrVar>
    FuncRef operator()(std::vector<ExprOrVar> args) const {
        return get_first_output()(args);
    }

    Realization realize(std::vector<int32_t> sizes) {
        return generator->realize(sizes);
    }

    // Only enable if none of the args are Realization; otherwise we can incorrectly
    // select this method instead of the Realization-as-outparam variant
    template <typename... Args, typename std::enable_if<NoRealizations<Args...>::value>::type * = nullptr>
    Realization realize(Args&&... args) {
        return generator->realize(std::forward<Args>(args)...);
    }

    void realize(Realization r) {
        generator->realize(r);
    }

    virtual ~GeneratorStub() {}

protected:
    EXPORT GeneratorStub(const GeneratorContext &context,
                  GeneratorFactory generator_factory,
                  const std::map<std::string, std::string> &generator_params,
                  const std::vector<std::vector<Internal::StubInput>> &inputs);

    ScheduleParamBase &get_schedule_param(const std::string &n) const {
        return generator->find_schedule_param_by_name(n);
    }

    // Output(s)
    // TODO: identify vars used
    Func get_output(const std::string &n) const {
        return generator->get_output(n);
    }

    template<typename T2>
    T2 get_output_buffer(const std::string &n) const {
        return T2(get_output(n), generator);
    }

    std::vector<Func> get_output_vector(const std::string &n) const {
        return generator->get_output_vector(n);
    }

    bool has_generator() const {
        return generator != nullptr;
    }

    static std::vector<StubInput> to_stub_input_vector(const Expr &e) {
        return { StubInput(e) };
    }

    static std::vector<StubInput> to_stub_input_vector(const Func &f) {
        return { StubInput(f) };
    }

    template<typename T = void>
    static std::vector<StubInput> to_stub_input_vector(const StubInputBuffer<T> &b) {
        return { StubInput(b) };
    }

    template <typename T>
    static std::vector<StubInput> to_stub_input_vector(const std::vector<T> &v) {
        std::vector<StubInput> r;
        std::copy(v.begin(), v.end(), std::back_inserter(r));
        return r;
    }

    EXPORT void verify_same_funcs(const Func &a, const Func &b);
    EXPORT void verify_same_funcs(const std::vector<Func>& a, const std::vector<Func>& b);

    template<typename T2>
    void verify_same_funcs(const StubOutputBuffer<T2> &a, const StubOutputBuffer<T2> &b) {
        verify_same_funcs(a.f, b.f);
    }

private:
    std::shared_ptr<GeneratorBase> generator;

    Func get_first_output() const {
        return generator->get_first_output();
    }
    explicit GeneratorStub(const GeneratorStub &) = delete;
    GeneratorStub &operator=(const GeneratorStub &) = delete;
    explicit GeneratorStub(const GeneratorStub &&) = delete;
    GeneratorStub &operator=(const GeneratorStub &&) = delete;
};

}  // namespace Internal


}  // namespace Halide

// Define this namespace at global scope so that anonymous namespaces won't
// defeat our static_assert check; define a dummy type inside so we can
// check for type aliasing injected by anonymous namespace usage
namespace halide_register_generator {
    struct halide_global_ns;
};

#define _HALIDE_REGISTER_GENERATOR_IMPL(GEN_CLASS_NAME, GEN_REGISTRY_NAME, FULLY_QUALIFIED_STUB_NAME) \
    namespace halide_register_generator { \
        struct halide_global_ns; \
        namespace GEN_REGISTRY_NAME##_ns { \
            std::unique_ptr<Halide::Internal::GeneratorBase> factory(const Halide::GeneratorContext& context) { \
                return GEN_CLASS_NAME::create(context, #GEN_REGISTRY_NAME, #FULLY_QUALIFIED_STUB_NAME); \
            } \
        } \
        static auto reg_##GEN_REGISTRY_NAME = Halide::Internal::RegisterGenerator(#GEN_REGISTRY_NAME, GEN_REGISTRY_NAME##_ns::factory); \
    } \
    static_assert(std::is_same<::halide_register_generator::halide_global_ns, halide_register_generator::halide_global_ns>::value, \
                 "HALIDE_REGISTER_GENERATOR must be used at global scope");

#define _HALIDE_REGISTER_GENERATOR2(GEN_CLASS_NAME, GEN_REGISTRY_NAME) \
    _HALIDE_REGISTER_GENERATOR_IMPL(GEN_CLASS_NAME, GEN_REGISTRY_NAME, GEN_REGISTRY_NAME)

#define _HALIDE_REGISTER_GENERATOR3(GEN_CLASS_NAME, GEN_REGISTRY_NAME, FULLY_QUALIFIED_STUB_NAME) \
    _HALIDE_REGISTER_GENERATOR_IMPL(GEN_CLASS_NAME, GEN_REGISTRY_NAME, FULLY_QUALIFIED_STUB_NAME)

// MSVC has a broken implementation of variadic macros: it expands __VA_ARGS__
// as a single token in argument lists (rather than multiple tokens).
// Jump through some hoops to work around this.
#define __HALIDE_REGISTER_ARGCOUNT_IMPL(_1, _2, _3, COUNT, ...) \
   COUNT

#define _HALIDE_REGISTER_ARGCOUNT_IMPL(ARGS) \
   __HALIDE_REGISTER_ARGCOUNT_IMPL ARGS

#define _HALIDE_REGISTER_ARGCOUNT(...) \
   _HALIDE_REGISTER_ARGCOUNT_IMPL((__VA_ARGS__, 3, 2, 1, 0))

#define ___HALIDE_REGISTER_CHOOSER(COUNT) \
    _HALIDE_REGISTER_GENERATOR##COUNT

#define __HALIDE_REGISTER_CHOOSER(COUNT) \
    ___HALIDE_REGISTER_CHOOSER(COUNT)

#define _HALIDE_REGISTER_CHOOSER(COUNT) \
    __HALIDE_REGISTER_CHOOSER(COUNT)

#define _HALIDE_REGISTER_GENERATOR_PASTE(A, B) \
    A B

#define HALIDE_REGISTER_GENERATOR(...) \
    _HALIDE_REGISTER_GENERATOR_PASTE(_HALIDE_REGISTER_CHOOSER(_HALIDE_REGISTER_ARGCOUNT(__VA_ARGS__)), (__VA_ARGS__))

#endif  // HALIDE_GENERATOR_H_<|MERGE_RESOLUTION|>--- conflicted
+++ resolved
@@ -1489,21 +1489,12 @@
         return Func(*this).in(others);
     }
 
-<<<<<<< HEAD
-#define HALIDE_INPUT_FORWARD_CONST(method)                                 \
-    template<typename ...Args>                                              \
-    inline auto method(Args&&... args) const ->                             \
-        decltype(std::declval<Func>().method(std::forward<Args>(args)...)) {\
-        user_assert(this->funcs().size() == 1) << "Use operator[] to access the Func you want"; \
-        return Func(*this).method(std::forward<Args>(args)...);          \
-=======
 #define HALIDE_INPUT_FORWARD_CONST(method)                                   \
     template<typename ...Args>                                               \
     inline auto method(Args&&... args) const ->                              \
         decltype(std::declval<Func>().method(std::forward<Args>(args)...)) { \
         user_assert(this->funcs().size() == 1) << "Use operator[] to access the Func you want"; \
         return Func(*this).method(std::forward<Args>(args)...);              \
->>>>>>> 12f4df84
     }
 
     /** Forward const methods to the underlying Func. (Non-const methods
@@ -2568,15 +2559,6 @@
     // calling from generate() as long as all Outputs have been defined.)
     EXPORT Pipeline get_pipeline();
 
-<<<<<<< HEAD
-=======
-    /** Generate a schedule for the Generator's pipeline. */
-    //@{
-    EXPORT void auto_schedule_outputs(const MachineParams &arch_params);
-    EXPORT void auto_schedule_outputs();
-    //@}
-
->>>>>>> 12f4df84
 protected:
     EXPORT GeneratorBase(size_t size, const void *introspection_helper);
     EXPORT void set_generator_names(const std::string &registered_name, const std::string &stub_name);
@@ -2680,7 +2662,6 @@
     bool inputs_set{false};
     std::string generator_registered_name, generator_stub_name;
     Pipeline pipeline;
-    std::string auto_schedule_result;
 
     // Return our ParamInfo (lazy-initing as needed).
     EXPORT ParamInfo &param_info();
