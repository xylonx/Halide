--- conflicted
+++ resolved
@@ -225,11 +225,8 @@
     OpenCL,
     GLSL,
     Renderscript,
-<<<<<<< HEAD
+    OpenGLCompute,
     Metal
-=======
-    OpenGLCompute
->>>>>>> c146f754
 };
 
 namespace Internal {
