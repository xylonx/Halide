--- conflicted
+++ resolved
@@ -12,27 +12,26 @@
 else
 HAS_CUDA = 1
 CUDA_OPS = $(BIN)/$(HL_TARGET)/add_cuda_float32.a \
-	       $(BIN)/$(HL_TARGET)/add_cuda_float64.a \
+	   $(BIN)/$(HL_TARGET)/add_cuda_float64.a \
            $(BIN)/$(HL_TARGET)/add_grad_cuda_float32.a \
-	       $(BIN)/$(HL_TARGET)/add_grad_cuda_float64.a
+	   $(BIN)/$(HL_TARGET)/add_grad_cuda_float64.a 
 endif
 
-<<<<<<< HEAD
 EXT_LIB=$(BIN)/lib
-=======
 PYTHON ?= python3
->>>>>>> 931d11c0
+PIP ?= pip3
 
 all: test
 
 # Run the PyTorch tests to verify the module is compiled correctly
 # .wrapper is a dummy file whose timestamps allow Make to track the dependency
-<<<<<<< HEAD
 # on the Python side of the build 
-test: $(BIN)/.wrapper
-	@PYTHONPATH=$(EXT_LIB):${PYTHONPATH} python test.py
 
 HALIDE_DISTRIB_PATH=$(shell pwd)/../../distrib
+
+
+test: $(BIN)/.wrapper
+	@PYTHONPATH=$(EXT_LIB):${PYTHONPATH} $(PYTHON) test.py
 
 
 # Build the python PyTorch extension that links against the Halide operators
@@ -40,24 +39,9 @@
 	@mkdir -p $(EXT_LIB)
 	@HAS_CUDA=$(HAS_CUDA) HALIDE_DISTRIB_PATH=$(HALIDE_DISTRIB_PATH) \
 		BIN=$(BIN)/$(HL_TARGET) PYTHONPATH=$(EXT_LIB):${PYTHONPATH} \
-		pip install . -t $(EXT_LIB) -b $(BIN)
+		$(PIP) install . -t $(EXT_LIB) -b $(BIN)
 	@touch $(BIN)/.wrapper
 
-=======
-# on the Python side of the build
-test: .wrapper
-	@PYTHONPATH=lib:${PYTHONPATH} $(PYTHON) test.py
-
-# Build the python PyTorch extension that links against the Halide operators
-.wrapper: $(OPS) $(CUDA_OPS) setup.py
-	@mkdir -p lib
-	@HAS_CUDA=$(HAS_CUDA) \
-		HALIDE_DISTRIB_PATH=$(HALIDE_DISTRIB_PATH) \
-		BIN=$(BIN)/$(HL_TARGET) \
-		PYTHONPATH=lib:${PYTHONPATH} \
-		$(PYTHON) setup.py build -b $(BIN)/python install --install-lib lib
-	@touch .wrapper
->>>>>>> 931d11c0
 
 # Generate the CPU version of the op ------------------------------------------
 $(BIN)/%/add_float32.a: $(GENERATOR_BIN)/add.generator
