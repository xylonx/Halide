// GitHub source: from https://github.com/tanakh/cmdline
// Modifications made in-place to remove the use of exceptions,
// flagged with WITH_EXCEPTIONS

/*
  Copyright (c) 2009, Hideyuki Tanaka
  All rights reserved.

  Redistribution and use in source and binary forms, with or without
  modification, are permitted provided that the following conditions are met:
  * Redistributions of source code must retain the above copyright
  notice, this list of conditions and the following disclaimer.
  * Redistributions in binary form must reproduce the above copyright
  notice, this list of conditions and the following disclaimer in the
  documentation and/or other materials provided with the distribution.
  * Neither the name of the <organization> nor the
  names of its contributors may be used to endorse or promote products
  derived from this software without specific prior written permission.

  THIS SOFTWARE IS PROVIDED BY <copyright holder> ''AS IS'' AND ANY
  EXPRESS OR IMPLIED WARRANTIES, INCLUDING, BUT NOT LIMITED TO, THE IMPLIED
  WARRANTIES OF MERCHANTABILITY AND FITNESS FOR A PARTICULAR PURPOSE ARE
  DISCLAIMED. IN NO EVENT SHALL <copyright holder> BE LIABLE FOR ANY
  DIRECT, INDIRECT, INCIDENTAL, SPECIAL, EXEMPLARY, OR CONSEQUENTIAL DAMAGES
  (INCLUDING, BUT NOT LIMITED TO, PROCUREMENT OF SUBSTITUTE GOODS OR SERVICES;
  LOSS OF USE, DATA, OR PROFITS; OR BUSINESS INTERRUPTION) HOWEVER CAUSED AND
  ON ANY THEORY OF LIABILITY, WHETHER IN CONTRACT, STRICT LIABILITY, OR TORT
  (INCLUDING NEGLIGENCE OR OTHERWISE) ARISING IN ANY WAY OUT OF THE USE OF THIS
  SOFTWARE, EVEN IF ADVISED OF THE POSSIBILITY OF SUCH DAMAGE.
*/

#pragma once

#include <algorithm>
#include <cstdlib>
#include <cstring>
#include <iostream>
#include <map>
#include <sstream>
#include <stdexcept>
#include <string>
#include <typeinfo>
#include <vector>

#if defined(_MSC_VER) && !defined(NOMINMAX)
#define NOMINMAX
#endif

#if !defined(_WIN32)
#include <cxxabi.h>
#else
#include <windows.h>
#pragma warning(disable : 4091)
#include <dbghelp.h>
#pragma comment(lib, "dbghelp.lib")
#endif

namespace cmdline{

namespace detail{

#ifdef WITH_EXCEPTIONS
  inline void throw_bad_cast() { throw std::bad_cast(); }
  inline void throw_cmdline_error(const std::string &s) { throw cmdline::cmdline_error(s); }
#else
  inline void throw_bad_cast() { std::cerr << "bad cast\n"; exit(1); }
  inline void throw_cmdline_error(const std::string &s) { std::cerr << "error: " << s << "\n"; exit(1); }
#endif

template <typename Target, typename Source, bool Same>
class lexical_cast_t{
public:
  static Target cast(const Source &arg){
    Target ret;
    std::stringstream ss;
    if (!(ss<<arg && ss>>ret && ss.eof()))
      throw_bad_cast();

    return ret;
  }
};

template <typename Target, typename Source>
class lexical_cast_t<Target, Source, true>{
public:
  static Target cast(const Source &arg){
    return arg;
  }
};

template <typename Source>
class lexical_cast_t<std::string, Source, false>{
public:
  static std::string cast(const Source &arg){
    std::ostringstream ss;
    ss<<arg;
    return ss.str();
  }
};

template <typename Target>
class lexical_cast_t<Target, std::string, false>{
public:
  static Target cast(const std::string &arg){
    Target ret;
    std::istringstream ss(arg);
    if (!(ss>>ret && ss.eof()))
      throw_bad_cast();
    return ret;
  }
};

template <typename T1, typename T2>
struct is_same {
  static const bool value = false;
};

template <typename T>
struct is_same<T, T>{
  static const bool value = true;
};

template<typename Target, typename Source>
Target lexical_cast(const Source &arg)
{
  return lexical_cast_t<Target, Source, detail::is_same<Target, Source>::value>::cast(arg);
}

static inline std::string demangle(const std::string &name)
{
#if !defined(_WIN32)
  int status=0;
  char *p=abi::__cxa_demangle(name.c_str(), 0, 0, &status);
  std::string ret(p);
  free(p);
  return ret;
#else
  char demangled_name[8192];
  if (UnDecorateSymbolName(name.c_str(), demangled_name, sizeof(demangled_name),
                           UNDNAME_COMPLETE)) {
    std::string ret(demangled_name);
    return ret;
  } else {
    DWORD error = GetLastError();
    std::cout << "UnDecorateSymbolName error: " << error << std::endl;
	return name;
  }
#endif
}

template <class T>
std::string readable_typename()
{
  return demangle(typeid(T).name());
}

template <class T>
std::string default_value(T def)
{
  return detail::lexical_cast<std::string>(def);
}

template <>
inline std::string readable_typename<std::string>()
{
  return "string";
}

} // detail

//-----

#ifdef WITH_EXCEPTIONS
class cmdline_error : public std::exception {
public:
  cmdline_error(const std::string &msg): msg(msg){}
  ~cmdline_error() throw() {}
  const char *what() const throw() override { return msg.c_str(); }
private:
  std::string msg;
};
#endif

template <class T>
struct default_reader{
  T operator()(const std::string &str){
    return detail::lexical_cast<T>(str);
  }
};

template <class T>
struct range_reader{
  range_reader(const T &low, const T &high): low(low), high(high) {}
  T operator()(const std::string &s) const {
    T ret=default_reader<T>()(s);
    if (!(ret>=low && ret<=high)) detail::throw_cmdline_error("range_error");
    return ret;
  }
private:
  T low, high;
};

template <class T>
range_reader<T> range(const T &low, const T &high)
{
  return range_reader<T>(low, high);
}

template <class T>
struct oneof_reader{
  T operator()(const std::string &s){
    T ret=default_reader<T>()(s);
    if (std::find(alt.begin(), alt.end(), ret)==alt.end())
      detail::throw_cmdline_error("");
    return ret;
  }
  void add(const T &v){ alt.push_back(v); }
private:
  std::vector<T> alt;
};

template <class T>
oneof_reader<T> oneof(T a1)
{
  oneof_reader<T> ret;
  ret.add(a1);
  return ret;
}

template <class T>
oneof_reader<T> oneof(T a1, T a2)
{
  oneof_reader<T> ret;
  ret.add(a1);
  ret.add(a2);
  return ret;
}

template <class T>
oneof_reader<T> oneof(T a1, T a2, T a3)
{
  oneof_reader<T> ret;
  ret.add(a1);
  ret.add(a2);
  ret.add(a3);
  return ret;
}

template <class T>
oneof_reader<T> oneof(T a1, T a2, T a3, T a4)
{
  oneof_reader<T> ret;
  ret.add(a1);
  ret.add(a2);
  ret.add(a3);
  ret.add(a4);
  return ret;
}

template <class T>
oneof_reader<T> oneof(T a1, T a2, T a3, T a4, T a5)
{
  oneof_reader<T> ret;
  ret.add(a1);
  ret.add(a2);
  ret.add(a3);
  ret.add(a4);
  ret.add(a5);
  return ret;
}

template <class T>
oneof_reader<T> oneof(T a1, T a2, T a3, T a4, T a5, T a6)
{
  oneof_reader<T> ret;
  ret.add(a1);
  ret.add(a2);
  ret.add(a3);
  ret.add(a4);
  ret.add(a5);
  ret.add(a6);
  return ret;
}

template <class T>
oneof_reader<T> oneof(T a1, T a2, T a3, T a4, T a5, T a6, T a7)
{
  oneof_reader<T> ret;
  ret.add(a1);
  ret.add(a2);
  ret.add(a3);
  ret.add(a4);
  ret.add(a5);
  ret.add(a6);
  ret.add(a7);
  return ret;
}

template <class T>
oneof_reader<T> oneof(T a1, T a2, T a3, T a4, T a5, T a6, T a7, T a8)
{
  oneof_reader<T> ret;
  ret.add(a1);
  ret.add(a2);
  ret.add(a3);
  ret.add(a4);
  ret.add(a5);
  ret.add(a6);
  ret.add(a7);
  ret.add(a8);
  return ret;
}

template <class T>
oneof_reader<T> oneof(T a1, T a2, T a3, T a4, T a5, T a6, T a7, T a8, T a9)
{
  oneof_reader<T> ret;
  ret.add(a1);
  ret.add(a2);
  ret.add(a3);
  ret.add(a4);
  ret.add(a5);
  ret.add(a6);
  ret.add(a7);
  ret.add(a8);
  ret.add(a9);
  return ret;
}

template <class T>
oneof_reader<T> oneof(T a1, T a2, T a3, T a4, T a5, T a6, T a7, T a8, T a9, T a10)
{
  oneof_reader<T> ret;
  ret.add(a1);
  ret.add(a2);
  ret.add(a3);
  ret.add(a4);
  ret.add(a5);
  ret.add(a6);
  ret.add(a7);
  ret.add(a8);
  ret.add(a9);
  ret.add(a10);
  return ret;
}

//-----

class parser{
public:
  parser(){
  }
  ~parser(){
    for (std::map<std::string, option_base*>::iterator p=options.begin();
         p!=options.end(); p++)
      delete p->second;
  }

  void add(const std::string &name,
           char short_name=0,
           const std::string &desc=""){
    if (options.count(name)) detail::throw_cmdline_error("multiple definition: "+name);
    options[name]=new option_without_value(name, short_name, desc);
    ordered.push_back(options[name]);
  }

  template <class T>
  void add(const std::string &name,
           char short_name=0,
           const std::string &desc="",
           bool need=true,
           const T def=T()){
    add(name, short_name, desc, need, def, default_reader<T>());
  }

  template <class T, class F>
  void add(const std::string &name,
           char short_name=0,
           const std::string &desc="",
           bool need=true,
           const T def=T(),
           F reader=F()){
    if (options.count(name)) detail::throw_cmdline_error("multiple definition: "+name);
    options[name]=new option_with_value_with_reader<T, F>(name, short_name, need, def, desc, reader);
    ordered.push_back(options[name]);
  }

  void footer(const std::string &f){
    ftr=f;
  }

  void set_program_name(const std::string &name){
    prog_name=name;
  }

  bool exist(const std::string &name) const {
    if (options.count(name)==0) detail::throw_cmdline_error("there is no flag: --"+name);
    return options.find(name)->second->has_set();
  }

  template <class T>
  const T &get(const std::string &name) const {
    if (options.count(name)==0) detail::throw_cmdline_error("there is no flag: --"+name);
    const option_with_value<T> *p=dynamic_cast<const option_with_value<T>*>(options.find(name)->second);
    if (p==NULL) detail::throw_cmdline_error("type mismatch flag '"+name+"'");
    return p->get();
  }

  const std::vector<std::string> &rest() const {
    return others;
  }

  bool parse(const std::string &arg){
    std::vector<std::string> args;

    std::string buf;
    bool in_quote=false;
    for (std::string::size_type i=0; i<arg.length(); i++){
      if (arg[i]=='\"'){
        in_quote=!in_quote;
        continue;
      }

      if (arg[i]==' ' && !in_quote){
        args.push_back(buf);
        buf="";
        continue;
      }

      if (arg[i]=='\\'){
        i++;
        if (i>=arg.length()){
          errors.push_back("unexpected occurrence of '\\' at end of string");
          return false;
        }
      }

      buf+=arg[i];
    }

    if (in_quote){
      errors.push_back("quote is not closed");
      return false;
    }

    if (buf.length()>0)
      args.push_back(buf);

    for (size_t i=0; i<args.size(); i++)
      std::cout<<"\""<<args[i]<<"\""<<std::endl;

    return parse(args);
  }

  bool parse(const std::vector<std::string> &args){
    int argc=static_cast<int>(args.size());
    std::vector<const char*> argv(argc);

    for (int i=0; i<argc; i++)
      argv[i]=args[i].c_str();

    return parse(argc, &argv[0]);
  }

  bool parse(int argc, const char * const argv[]){
    errors.clear();
    others.clear();

    if (argc<1){
      errors.push_back("argument number must be longer than 0");
      return false;
    }
    if (prog_name=="")
      prog_name=argv[0];

    std::map<char, std::string> lookup;
    for (std::map<std::string, option_base*>::iterator p=options.begin();
         p!=options.end(); p++){
      if (p->first.length()==0) continue;
      char initial=p->second->short_name();
      if (initial){
        if (lookup.count(initial)>0){
          lookup[initial]="";
          errors.push_back(std::string("short option '")+initial+"' is ambiguous");
          return false;
        }
        else lookup[initial]=p->first;
      }
    }

    for (int i=1; i<argc; i++){
      if (strncmp(argv[i], "--", 2)==0){
        const char *p=strchr(argv[i]+2, '=');
        if (p){
          std::string name(argv[i]+2, p);
          std::string val(p+1);
          set_option(name, val);
        }
        else{
          std::string name(argv[i]+2);
          if (options.count(name)==0){
            errors.push_back("undefined option: --"+name);
            continue;
          }
          if (options[name]->has_value()){
            if (i+1>=argc){
              errors.push_back("option needs value: --"+name);
              continue;
            }
            else{
              i++;
              set_option(name, argv[i]);
            }
          }
          else{
            set_option(name);
          }
        }
      }
      else if (strncmp(argv[i], "-", 1)==0){
        if (!argv[i][1]) continue;
        char last=argv[i][1];
        for (int j=2; argv[i][j]; j++){
          last=argv[i][j];
          if (lookup.count(argv[i][j-1])==0){
            errors.push_back(std::string("undefined short option: -")+argv[i][j-1]);
            continue;
          }
          if (lookup[argv[i][j-1]]==""){
            errors.push_back(std::string("ambiguous short option: -")+argv[i][j-1]);
            continue;
          }
          set_option(lookup[argv[i][j-1]]);
        }

        if (lookup.count(last)==0){
          errors.push_back(std::string("undefined short option: -")+last);
          continue;
        }
        if (lookup[last]==""){
          errors.push_back(std::string("ambiguous short option: -")+last);
          continue;
        }

        if (i+1<argc && options[lookup[last]]->has_value()){
          set_option(lookup[last], argv[i+1]);
          i++;
        }
        else{
          set_option(lookup[last]);
        }
      }
      else{
        others.push_back(argv[i]);
      }
    }

    for (std::map<std::string, option_base*>::iterator p=options.begin();
         p!=options.end(); p++)
      if (!p->second->valid())
        errors.push_back("need option: --"+std::string(p->first));

    return errors.size()==0;
  }

  void parse_check(const std::string &arg){
    if (!options.count("help"))
      add("help", '?', "print this message");
    check(0, parse(arg));
  }

  void parse_check(const std::vector<std::string> &args){
    if (!options.count("help"))
      add("help", '?', "print this message");
    check(args.size(), parse(args));
  }

  void parse_check(int argc, char *argv[]){
    if (!options.count("help"))
      add("help", '?', "print this message");
    check(argc, parse(argc, argv));
  }

  std::string error() const{
    return errors.size()>0?errors[0]:"";
  }

  std::string error_full() const{
    std::ostringstream oss;
    for (size_t i=0; i<errors.size(); i++)
      oss<<errors[i]<<std::endl;
    return oss.str();
  }

  std::string usage() const {
    std::ostringstream oss;
    oss<<"usage: "<<prog_name<<" ";
    for (size_t i=0; i<ordered.size(); i++){
      if (ordered[i]->must())
        oss<<ordered[i]->short_description()<<" ";
    }

    oss<<"[options] ... "<<ftr<<std::endl;
    oss<<"options:"<<std::endl;

    size_t max_width=0;
    for (size_t i=0; i<ordered.size(); i++){
      max_width=std::max(max_width, ordered[i]->name().length());
    }
    for (size_t i=0; i<ordered.size(); i++){
      if (ordered[i]->short_name()){
        oss<<"  -"<<ordered[i]->short_name()<<", ";
      }
      else{
        oss<<"      ";
      }

      oss<<"--"<<ordered[i]->name();
      for (size_t j=ordered[i]->name().length(); j<max_width+4; j++)
        oss<<' ';
      oss<<ordered[i]->description()<<std::endl;
    }
    return oss.str();
  }

private:

  void check(int argc, bool ok){
    if ((argc==1 && !ok) || exist("help")){
      std::cerr<<usage();
      exit(0);
    }

    if (!ok){
      std::cerr<<error()<<std::endl<<usage();
      exit(1);
    }
  }

  void set_option(const std::string &name){
    if (options.count(name)==0){
      errors.push_back("undefined option: --"+name);
      return;
    }
    if (!options[name]->set()){
      errors.push_back("option needs value: --"+name);
      return;
    }
  }

  void set_option(const std::string &name, const std::string &value){
    if (options.count(name)==0){
      errors.push_back("undefined option: --"+name);
      return;
    }
    if (!options[name]->set(value)){
      errors.push_back("option value is invalid: --"+name+"="+value);
      return;
    }
  }

  class option_base{
  public:
    virtual ~option_base(){}

    virtual bool has_value() const=0;
    virtual bool set()=0;
    virtual bool set(const std::string &value)=0;
    virtual bool has_set() const=0;
    virtual bool valid() const=0;
    virtual bool must() const=0;

    virtual const std::string &name() const=0;
    virtual char short_name() const=0;
    virtual const std::string &description() const=0;
    virtual std::string short_description() const=0;
  };

  class option_without_value : public option_base {
  public:
    option_without_value(const std::string &name,
                         char short_name,
                         const std::string &desc)
      :nam(name), snam(short_name), desc(desc), has(false){
    }
    ~option_without_value(){}

    bool has_value() const override { return false; }

    bool set() override {
      has=true;
      return true;
    }

    bool set(const std::string &) override {
      return false;
    }

    bool has_set() const override {
      return has;
    }

    bool valid() const override {
      return true;
    }

    bool must() const override {
      return false;
    }

    const std::string &name() const override {
      return nam;
    }

    char short_name() const override {
      return snam;
    }

    const std::string &description() const override {
      return desc;
    }

    std::string short_description() const override {
      return "--"+nam;
    }

  private:
    std::string nam;
    char snam;
    std::string desc;
    bool has;
  };

  template <class T>
  class option_with_value : public option_base {
  public:
    option_with_value(const std::string &name,
                      char short_name,
                      bool need,
                      const T &def,
                      const std::string &desc)
      : nam(name), snam(short_name), need(need), has(false)
      , def(def), actual(def) {
      this->desc=full_description(desc);
    }
    ~option_with_value(){}

    const T &get() const {
      return actual;
    }

    bool has_value() const override { return true; }

    bool set() override {
      return false;
    }

<<<<<<< HEAD
    bool set(const std::string &value) override {
=======
    bool set(const std::string &value){
#ifdef WITH_EXCEPTIONS
>>>>>>> 5d90d745
      try{
        actual=read(value);
        has=true;
      }
      catch(const std::exception &e){
        std::cout << "Exception was caught: " << e.what() << std::endl;
        return false;
      }
      return true;
#else
      actual=read(value);
      has=true;
      return true;
#endif
    }

    bool has_set() const override {
      return has;
    }

    bool valid() const override {
      if (need && !has) return false;
      return true;
    }

    bool must() const override {
      return need;
    }

    const std::string &name() const override {
      return nam;
    }

    char short_name() const override {
      return snam;
    }

    const std::string &description() const override {
      return desc;
    }

    std::string short_description() const override {
      return "--"+nam+"="+detail::readable_typename<T>();
    }

  protected:
    std::string full_description(const std::string &desc){
      return
        desc+" ("+detail::readable_typename<T>()+
        (need?"":" [="+detail::default_value<T>(def)+"]")
        +")";
    }

    virtual T read(const std::string &s)=0;

    std::string nam;
    char snam;
    bool need;
    std::string desc;

    bool has;
    T def;
    T actual;
  };

  template <class T, class F>
  class option_with_value_with_reader : public option_with_value<T> {
  public:
    option_with_value_with_reader(const std::string &name,
                                  char short_name,
                                  bool need,
                                  const T def,
                                  const std::string &desc,
                                  F reader)
      : option_with_value<T>(name, short_name, need, def, desc), reader(reader){
    }

  private:
    T read(const std::string &s) override {
      return reader(s);
    }

    F reader;
  };

  std::map<std::string, option_base*> options;
  std::vector<option_base*> ordered;
  std::string ftr;

  std::string prog_name;
  std::vector<std::string> others;

  std::vector<std::string> errors;
};

} // cmdline<|MERGE_RESOLUTION|>--- conflicted
+++ resolved
@@ -755,12 +755,8 @@
       return false;
     }
 
-<<<<<<< HEAD
     bool set(const std::string &value) override {
-=======
-    bool set(const std::string &value){
 #ifdef WITH_EXCEPTIONS
->>>>>>> 5d90d745
       try{
         actual=read(value);
         has=true;
